﻿# Migrating from version 26 to 27

<<<<<<< HEAD
## CsvConfiguration.WhiteSpaceCharacters
=======
## CsvConfiguration.WhiteSpaceChars
>>>>>>> 2903f6f5

- Removed `\t` from the array of default characters.

If you are expecting `\t` to be trimmed, you will need to add this to the 
whitespace characters.

```cs
var config = new CsvConfiguration(CultureInfo.InvariantCulture)
{
	WhiteSpaceChars = new[] { ' ', '\t' },
};
```

## IParserConfiguration

- Added property `bool DetectDelimiter { get; }`.
- Added property `string[] DetectDelimiterValues { get; }`.
 
Any class that implements `IParserConfiguration` will need these changes
applied to it.

## IWriter

- Added method `Task WriteRecordsAsync<T>(IAsyncEnumerable<T> records, CancellationToken cancellationToken = default)`.
This does not apply to projects that reference the `net45` version of CsvHelper.

Any class that implements `IWriter` will need these changes applied to it.

## IParser

- Added property `string Delimiter { get; }`.

Any class that implements `IParser` will need these changes applied to it.<|MERGE_RESOLUTION|>--- conflicted
+++ resolved
@@ -1,10 +1,6 @@
 ﻿# Migrating from version 26 to 27
 
-<<<<<<< HEAD
-## CsvConfiguration.WhiteSpaceCharacters
-=======
 ## CsvConfiguration.WhiteSpaceChars
->>>>>>> 2903f6f5
 
 - Removed `\t` from the array of default characters.
 
