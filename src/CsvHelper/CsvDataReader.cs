﻿// Copyright 2009-2024 Josh Close
// This file is a part of CsvHelper and is dual licensed under MS-PL and Apache 2.0.
// See LICENSE.txt for details or visit http://www.opensource.org/licenses/ms-pl.html for MS-PL and http://opensource.org/licenses/Apache-2.0 for Apache 2.0.
// https://github.com/JoshClose/CsvHelper
using System.Data;
using System.Globalization;

namespace CsvHelper;

/// <summary>
/// Provides a means of reading a CSV file forward-only by using CsvReader.
/// </summary>
/// <seealso cref="System.Data.IDataReader" />
public class CsvDataReader : IDataReader
{
<<<<<<< HEAD
	/// <summary>
	/// Provides a means of reading a CSV file forward-only by using CsvReader.
	/// </summary>
	/// <seealso cref="System.Data.IDataReader" />
	public class CsvDataReader : IDataReader
	{
		private readonly bool leaveOpen;
		private readonly CsvReader csv;
		private readonly DataTable schemaTable;
		private bool skipNextRead;
		private bool disposed;
=======
	private readonly CsvReader csv;
	private readonly DataTable schemaTable;
	private bool skipNextRead;
>>>>>>> 852bd465

	/// <inheritdoc />
	public object this[int i]
	{
		get
		{
			return csv[i] ?? string.Empty;
		}
	}

	/// <inheritdoc />
	public object this[string name]
	{
		get
		{
			return csv[name] ?? string.Empty;
		}
	}

<<<<<<< HEAD
		/// <inheritdoc />
		public bool IsClosed => disposed;

		/// <inheritdoc />
		public int Depth
=======
	/// <inheritdoc />
	public int Depth
	{
		get
>>>>>>> 852bd465
		{
			return 0;
		}
	}

<<<<<<< HEAD
		/// <inheritdoc />
		public int RecordsAffected
=======
	/// <inheritdoc />
	public bool IsClosed { get; private set; }

	/// <inheritdoc />
	public int RecordsAffected
	{
		get
>>>>>>> 852bd465
		{
			return 0;
		}
	}

	/// <inheritdoc />
	public int FieldCount
	{
		get
		{
			return csv?.Parser.Count ?? 0;
		}
	}

<<<<<<< HEAD
		/// <summary>
		/// Initializes a new instance of the <see cref="CsvDataReader"/> class.
		/// </summary>
		/// <param name="csv">The CSV.</param>
		/// <param name="schemaTable">The DataTable representing the file schema.</param>
		/// <param name="leaveOpen"><c>true</c> to leave the <see cref="CsvReader"/> open after the <see cref="CsvDataReader"/> object is disposed, otherwise <c>false</c>.</param>
		public CsvDataReader(CsvReader csv, DataTable schemaTable = null, bool leaveOpen = false)
		{
			this.csv = csv;
			this.leaveOpen = leaveOpen;

			csv.Read();

			if (csv.Configuration.HasHeaderRecord && csv.HeaderRecord == null)
			{
				csv.ReadHeader();
			}
			else
			{
				skipNextRead = true;
			}
=======
	/// <summary>
	/// Initializes a new instance of the <see cref="CsvDataReader"/> class.
	/// </summary>
	/// <param name="csv">The CSV.</param>
	/// <param name="schemaTable">The DataTable representing the file schema.</param>
	public CsvDataReader(CsvReader csv, DataTable? schemaTable = null)
	{
		this.csv = csv;
>>>>>>> 852bd465

		csv.Read();

		if (csv.Configuration.HasHeaderRecord && csv.HeaderRecord == null)
		{
			csv.ReadHeader();
		}
<<<<<<< HEAD

		/// <inheritdoc/>
		public void Dispose()
		{
			Dispose(disposing: true);
			GC.SuppressFinalize(this);
		}

		/// <summary>
		/// Disposes the object.
		/// </summary>
		/// <param name="disposing">Indicates if the object is being disposed.</param>
		protected virtual void Dispose(bool disposing)
		{
			if (disposed)
			{
				return;
			}

			if (disposing)
			{
				if (!leaveOpen)
				{
					csv?.Dispose();
				}
			}

			disposed = true;
=======
		else
		{
			skipNextRead = true;
>>>>>>> 852bd465
		}

		this.schemaTable = schemaTable ?? GetSchemaTable();
	}

	/// <inheritdoc />
	public void Close()
	{
		Dispose();
	}

	/// <inheritdoc />
	public void Dispose()
	{
		csv.Dispose();
		IsClosed = true;
	}

	/// <inheritdoc />
	public bool GetBoolean(int i)
	{
		return csv.GetField<bool>(i);
	}

	/// <inheritdoc />
	public byte GetByte(int i)
	{
		return csv.GetField<byte>(i);
	}

	/// <inheritdoc />
	public long GetBytes(int i, long fieldOffset, byte[]? buffer, int bufferoffset, int length)
	{
		var bytes = csv.GetField<byte[]>(i);

		if (bytes == null)
		{
			return 0;
		}

		buffer ??= new byte[bytes.Length];

		Array.Copy(bytes, fieldOffset, buffer, bufferoffset, length);

		return bytes.Length;
	}

	/// <inheritdoc />
	public char GetChar(int i)
	{
		return csv.GetField<char>(i);
	}

	/// <inheritdoc />
	public long GetChars(int i, long fieldoffset, char[]? buffer, int bufferoffset, int length)
	{
		var chars = csv.GetField(i)?.ToCharArray();

		if (chars == null)
		{
			return 0;
		}

		buffer ??= new char[chars.Length];

		Array.Copy(chars, fieldoffset, buffer, bufferoffset, length);

		return chars.Length;
	}

	/// <inheritdoc />
	public IDataReader GetData(int i)
	{
		throw new NotSupportedException();
	}

	/// <inheritdoc />
	public string GetDataTypeName(int i)
	{
		if (i >= schemaTable.Rows.Count)
		{
			throw new IndexOutOfRangeException($"SchemaTable does not contain a definition for field '{i}'.");
		}

		var row = schemaTable.Rows[i];
		var field = row["DataType"] as Type;

		if (field == null)
		{
			throw new InvalidOperationException($"SchemaTable does not contain a 'DataType' of type 'Type' for field '{i}'.");
		}

		return field.Name;
	}

	/// <inheritdoc />
	public DateTime GetDateTime(int i)
	{
		return csv.GetField<DateTime>(i);
	}

	/// <inheritdoc />
	public decimal GetDecimal(int i)
	{
		return csv.GetField<decimal>(i);
	}

	/// <inheritdoc />
	public double GetDouble(int i)
	{
		return csv.GetField<double>(i);
	}

	/// <inheritdoc />
	public Type GetFieldType(int i)
	{
		return typeof(string);
	}

	/// <inheritdoc />
	public float GetFloat(int i)
	{
		return csv.GetField<float>(i);
	}

	/// <inheritdoc />
	public Guid GetGuid(int i)
	{
		return csv.GetField<Guid>(i);
	}

	/// <inheritdoc />
	public short GetInt16(int i)
	{
		return csv.GetField<short>(i);
	}

	/// <inheritdoc />
	public int GetInt32(int i)
	{
		return csv.GetField<int>(i);
	}

	/// <inheritdoc />
	public long GetInt64(int i)
	{
		return csv.GetField<long>(i);
	}

	/// <inheritdoc />
	public string GetName(int i)
	{
		return csv.Configuration.HasHeaderRecord
			? (csv.HeaderRecord?[i] ?? string.Empty)
			: string.Empty;
	}

	/// <inheritdoc />
	public int GetOrdinal(string name)
	{
		var index = csv.GetFieldIndex(name, isTryGet: true);
		if (index >= 0)
		{
			return index;
		}

		var args = new PrepareHeaderForMatchArgs(name, 0);
		var namePrepared = csv.Configuration.PrepareHeaderForMatch(args);

		var headerRecord = csv.HeaderRecord;
		for (var i = 0; i < (headerRecord?.Length ?? 0); i++)
		{
			args = new PrepareHeaderForMatchArgs(headerRecord?[i] ?? string.Empty, i);
			var headerPrepared = csv.Configuration.PrepareHeaderForMatch(args);
			if (csv.Configuration.CultureInfo.CompareInfo.Compare(namePrepared, headerPrepared, CompareOptions.IgnoreCase) == 0)
			{
				return i;
			}
		}

		throw new IndexOutOfRangeException($"Field with name '{name}' and prepared name '{namePrepared}' was not found.");
	}

	/// <inheritdoc />
	public DataTable GetSchemaTable()
	{
		if (schemaTable != null)
		{
			return schemaTable;
		}

		// https://docs.microsoft.com/en-us/dotnet/api/system.data.datatablereader.getschematable?view=netframework-4.7.2
		var dt = new DataTable("SchemaTable");
		dt.Columns.Add("AllowDBNull", typeof(bool));
		dt.Columns.Add("AutoIncrementSeed", typeof(long));
		dt.Columns.Add("AutoIncrementStep", typeof(long));
		dt.Columns.Add("BaseCatalogName");
		dt.Columns.Add("BaseColumnName");
		dt.Columns.Add("BaseColumnNamespace");
		dt.Columns.Add("BaseSchemaName");
		dt.Columns.Add("BaseTableName");
		dt.Columns.Add("BaseTableNamespace");
		dt.Columns.Add("ColumnName");
		dt.Columns.Add("ColumnMapping", typeof(MappingType));
		dt.Columns.Add("ColumnOrdinal", typeof(int));
		dt.Columns.Add("ColumnSize", typeof(int));
		dt.Columns.Add("DataType", typeof(Type));
		dt.Columns.Add("DefaultValue", typeof(object));
		dt.Columns.Add("Expression");
		dt.Columns.Add("IsAutoIncrement", typeof(bool));
		dt.Columns.Add("IsKey", typeof(bool));
		dt.Columns.Add("IsLong", typeof(bool));
		dt.Columns.Add("IsReadOnly", typeof(bool));
		dt.Columns.Add("IsRowVersion", typeof(bool));
		dt.Columns.Add("IsUnique", typeof(bool));
		dt.Columns.Add("NumericPrecision", typeof(short));
		dt.Columns.Add("NumericScale", typeof(short));
		dt.Columns.Add("ProviderType", typeof(int));

		for (var i = 0; i < csv.ColumnCount; i++)
		{
			object? columnName = csv.Configuration.HasHeaderRecord ? csv.HeaderRecord?[i] : i;

			var row = dt.NewRow();
			row["AllowDBNull"] = true;
			row["AutoIncrementSeed"] = DBNull.Value;
			row["AutoIncrementStep"] = DBNull.Value;
			row["BaseCatalogName"] = null;
			row["BaseColumnName"] = columnName;
			row["BaseColumnNamespace"] = null;
			row["BaseSchemaName"] = null;
			row["BaseTableName"] = null;
			row["BaseTableNamespace"] = null;
			row["ColumnName"] = columnName;
			row["ColumnMapping"] = MappingType.Element;
			row["ColumnOrdinal"] = i;
			row["ColumnSize"] = int.MaxValue;
			row["DataType"] = typeof(string);
			row["DefaultValue"] = null;
			row["Expression"] = null;
			row["IsAutoIncrement"] = false;
			row["IsKey"] = false;
			row["IsLong"] = false;
			row["IsReadOnly"] = true;
			row["IsRowVersion"] = false;
			row["IsUnique"] = false;
			row["NumericPrecision"] = DBNull.Value;
			row["NumericScale"] = DBNull.Value;
			row["ProviderType"] = DbType.String;

			dt.Rows.Add(row);
		}

		return dt;
	}

	/// <inheritdoc />
	public string GetString(int i)
	{
		return csv.GetField(i) ?? string.Empty;
	}

	/// <inheritdoc />
	public object GetValue(int i)
	{
		return IsDBNull(i) ? DBNull.Value : (csv.GetField(i) ?? string.Empty);
	}

	/// <inheritdoc />
	public int GetValues(object[] values)
	{
		for (var i = 0; i < values.Length; i++)
		{
			values[i] = IsDBNull(i) ? DBNull.Value : (csv.GetField(i) ?? string.Empty);
		}

		return csv.Parser.Count;
	}

	/// <inheritdoc />
	public bool IsDBNull(int i)
	{
		var field = csv.GetField(i);
		var nullValues = csv.Context.TypeConverterOptionsCache.GetOptions<string>().NullValues;

		return field == null || nullValues.Contains(field);
	}

	/// <inheritdoc />
	public bool NextResult()
	{
		return false;
	}

	/// <inheritdoc />
	public bool Read()
	{
		if (skipNextRead)
		{
			skipNextRead = false;
			return true;
		}

		return csv.Read();
	}
}
<|MERGE_RESOLUTION|>--- conflicted
+++ resolved
@@ -1,473 +1,416 @@
-﻿// Copyright 2009-2024 Josh Close
-// This file is a part of CsvHelper and is dual licensed under MS-PL and Apache 2.0.
-// See LICENSE.txt for details or visit http://www.opensource.org/licenses/ms-pl.html for MS-PL and http://opensource.org/licenses/Apache-2.0 for Apache 2.0.
-// https://github.com/JoshClose/CsvHelper
-using System.Data;
-using System.Globalization;
-
-namespace CsvHelper;
-
-/// <summary>
-/// Provides a means of reading a CSV file forward-only by using CsvReader.
-/// </summary>
-/// <seealso cref="System.Data.IDataReader" />
-public class CsvDataReader : IDataReader
-{
-<<<<<<< HEAD
-	/// <summary>
-	/// Provides a means of reading a CSV file forward-only by using CsvReader.
-	/// </summary>
-	/// <seealso cref="System.Data.IDataReader" />
-	public class CsvDataReader : IDataReader
-	{
-		private readonly bool leaveOpen;
-		private readonly CsvReader csv;
-		private readonly DataTable schemaTable;
-		private bool skipNextRead;
-		private bool disposed;
-=======
-	private readonly CsvReader csv;
-	private readonly DataTable schemaTable;
-	private bool skipNextRead;
->>>>>>> 852bd465
-
-	/// <inheritdoc />
-	public object this[int i]
-	{
-		get
-		{
-			return csv[i] ?? string.Empty;
-		}
-	}
-
-	/// <inheritdoc />
-	public object this[string name]
-	{
-		get
-		{
-			return csv[name] ?? string.Empty;
-		}
-	}
-
-<<<<<<< HEAD
-		/// <inheritdoc />
-		public bool IsClosed => disposed;
-
-		/// <inheritdoc />
-		public int Depth
-=======
-	/// <inheritdoc />
-	public int Depth
-	{
-		get
->>>>>>> 852bd465
-		{
-			return 0;
-		}
-	}
-
-<<<<<<< HEAD
-		/// <inheritdoc />
-		public int RecordsAffected
-=======
-	/// <inheritdoc />
-	public bool IsClosed { get; private set; }
-
-	/// <inheritdoc />
-	public int RecordsAffected
-	{
-		get
->>>>>>> 852bd465
-		{
-			return 0;
-		}
-	}
-
-	/// <inheritdoc />
-	public int FieldCount
-	{
-		get
-		{
-			return csv?.Parser.Count ?? 0;
-		}
-	}
-
-<<<<<<< HEAD
-		/// <summary>
-		/// Initializes a new instance of the <see cref="CsvDataReader"/> class.
-		/// </summary>
-		/// <param name="csv">The CSV.</param>
-		/// <param name="schemaTable">The DataTable representing the file schema.</param>
-		/// <param name="leaveOpen"><c>true</c> to leave the <see cref="CsvReader"/> open after the <see cref="CsvDataReader"/> object is disposed, otherwise <c>false</c>.</param>
-		public CsvDataReader(CsvReader csv, DataTable schemaTable = null, bool leaveOpen = false)
-		{
-			this.csv = csv;
-			this.leaveOpen = leaveOpen;
-
-			csv.Read();
-
-			if (csv.Configuration.HasHeaderRecord && csv.HeaderRecord == null)
-			{
-				csv.ReadHeader();
-			}
-			else
-			{
-				skipNextRead = true;
-			}
-=======
-	/// <summary>
-	/// Initializes a new instance of the <see cref="CsvDataReader"/> class.
-	/// </summary>
-	/// <param name="csv">The CSV.</param>
-	/// <param name="schemaTable">The DataTable representing the file schema.</param>
-	public CsvDataReader(CsvReader csv, DataTable? schemaTable = null)
-	{
-		this.csv = csv;
->>>>>>> 852bd465
-
-		csv.Read();
-
-		if (csv.Configuration.HasHeaderRecord && csv.HeaderRecord == null)
-		{
-			csv.ReadHeader();
-		}
-<<<<<<< HEAD
-
-		/// <inheritdoc/>
-		public void Dispose()
-		{
-			Dispose(disposing: true);
-			GC.SuppressFinalize(this);
-		}
-
-		/// <summary>
-		/// Disposes the object.
-		/// </summary>
-		/// <param name="disposing">Indicates if the object is being disposed.</param>
-		protected virtual void Dispose(bool disposing)
-		{
-			if (disposed)
-			{
-				return;
-			}
-
-			if (disposing)
-			{
-				if (!leaveOpen)
-				{
-					csv?.Dispose();
-				}
-			}
-
-			disposed = true;
-=======
-		else
-		{
-			skipNextRead = true;
->>>>>>> 852bd465
-		}
-
-		this.schemaTable = schemaTable ?? GetSchemaTable();
-	}
-
-	/// <inheritdoc />
-	public void Close()
-	{
-		Dispose();
-	}
-
-	/// <inheritdoc />
-	public void Dispose()
-	{
-		csv.Dispose();
-		IsClosed = true;
-	}
-
-	/// <inheritdoc />
-	public bool GetBoolean(int i)
-	{
-		return csv.GetField<bool>(i);
-	}
-
-	/// <inheritdoc />
-	public byte GetByte(int i)
-	{
-		return csv.GetField<byte>(i);
-	}
-
-	/// <inheritdoc />
-	public long GetBytes(int i, long fieldOffset, byte[]? buffer, int bufferoffset, int length)
-	{
-		var bytes = csv.GetField<byte[]>(i);
-
-		if (bytes == null)
-		{
-			return 0;
-		}
-
-		buffer ??= new byte[bytes.Length];
-
-		Array.Copy(bytes, fieldOffset, buffer, bufferoffset, length);
-
-		return bytes.Length;
-	}
-
-	/// <inheritdoc />
-	public char GetChar(int i)
-	{
-		return csv.GetField<char>(i);
-	}
-
-	/// <inheritdoc />
-	public long GetChars(int i, long fieldoffset, char[]? buffer, int bufferoffset, int length)
-	{
-		var chars = csv.GetField(i)?.ToCharArray();
-
-		if (chars == null)
-		{
-			return 0;
-		}
-
-		buffer ??= new char[chars.Length];
-
-		Array.Copy(chars, fieldoffset, buffer, bufferoffset, length);
-
-		return chars.Length;
-	}
-
-	/// <inheritdoc />
-	public IDataReader GetData(int i)
-	{
-		throw new NotSupportedException();
-	}
-
-	/// <inheritdoc />
-	public string GetDataTypeName(int i)
-	{
-		if (i >= schemaTable.Rows.Count)
-		{
-			throw new IndexOutOfRangeException($"SchemaTable does not contain a definition for field '{i}'.");
-		}
-
-		var row = schemaTable.Rows[i];
-		var field = row["DataType"] as Type;
-
-		if (field == null)
-		{
-			throw new InvalidOperationException($"SchemaTable does not contain a 'DataType' of type 'Type' for field '{i}'.");
-		}
-
-		return field.Name;
-	}
-
-	/// <inheritdoc />
-	public DateTime GetDateTime(int i)
-	{
-		return csv.GetField<DateTime>(i);
-	}
-
-	/// <inheritdoc />
-	public decimal GetDecimal(int i)
-	{
-		return csv.GetField<decimal>(i);
-	}
-
-	/// <inheritdoc />
-	public double GetDouble(int i)
-	{
-		return csv.GetField<double>(i);
-	}
-
-	/// <inheritdoc />
-	public Type GetFieldType(int i)
-	{
-		return typeof(string);
-	}
-
-	/// <inheritdoc />
-	public float GetFloat(int i)
-	{
-		return csv.GetField<float>(i);
-	}
-
-	/// <inheritdoc />
-	public Guid GetGuid(int i)
-	{
-		return csv.GetField<Guid>(i);
-	}
-
-	/// <inheritdoc />
-	public short GetInt16(int i)
-	{
-		return csv.GetField<short>(i);
-	}
-
-	/// <inheritdoc />
-	public int GetInt32(int i)
-	{
-		return csv.GetField<int>(i);
-	}
-
-	/// <inheritdoc />
-	public long GetInt64(int i)
-	{
-		return csv.GetField<long>(i);
-	}
-
-	/// <inheritdoc />
-	public string GetName(int i)
-	{
-		return csv.Configuration.HasHeaderRecord
-			? (csv.HeaderRecord?[i] ?? string.Empty)
-			: string.Empty;
-	}
-
-	/// <inheritdoc />
-	public int GetOrdinal(string name)
-	{
-		var index = csv.GetFieldIndex(name, isTryGet: true);
-		if (index >= 0)
-		{
-			return index;
-		}
-
-		var args = new PrepareHeaderForMatchArgs(name, 0);
-		var namePrepared = csv.Configuration.PrepareHeaderForMatch(args);
-
-		var headerRecord = csv.HeaderRecord;
-		for (var i = 0; i < (headerRecord?.Length ?? 0); i++)
-		{
-			args = new PrepareHeaderForMatchArgs(headerRecord?[i] ?? string.Empty, i);
-			var headerPrepared = csv.Configuration.PrepareHeaderForMatch(args);
-			if (csv.Configuration.CultureInfo.CompareInfo.Compare(namePrepared, headerPrepared, CompareOptions.IgnoreCase) == 0)
-			{
-				return i;
-			}
-		}
-
-		throw new IndexOutOfRangeException($"Field with name '{name}' and prepared name '{namePrepared}' was not found.");
-	}
-
-	/// <inheritdoc />
-	public DataTable GetSchemaTable()
-	{
-		if (schemaTable != null)
-		{
-			return schemaTable;
-		}
-
-		// https://docs.microsoft.com/en-us/dotnet/api/system.data.datatablereader.getschematable?view=netframework-4.7.2
-		var dt = new DataTable("SchemaTable");
-		dt.Columns.Add("AllowDBNull", typeof(bool));
-		dt.Columns.Add("AutoIncrementSeed", typeof(long));
-		dt.Columns.Add("AutoIncrementStep", typeof(long));
-		dt.Columns.Add("BaseCatalogName");
-		dt.Columns.Add("BaseColumnName");
-		dt.Columns.Add("BaseColumnNamespace");
-		dt.Columns.Add("BaseSchemaName");
-		dt.Columns.Add("BaseTableName");
-		dt.Columns.Add("BaseTableNamespace");
-		dt.Columns.Add("ColumnName");
-		dt.Columns.Add("ColumnMapping", typeof(MappingType));
-		dt.Columns.Add("ColumnOrdinal", typeof(int));
-		dt.Columns.Add("ColumnSize", typeof(int));
-		dt.Columns.Add("DataType", typeof(Type));
-		dt.Columns.Add("DefaultValue", typeof(object));
-		dt.Columns.Add("Expression");
-		dt.Columns.Add("IsAutoIncrement", typeof(bool));
-		dt.Columns.Add("IsKey", typeof(bool));
-		dt.Columns.Add("IsLong", typeof(bool));
-		dt.Columns.Add("IsReadOnly", typeof(bool));
-		dt.Columns.Add("IsRowVersion", typeof(bool));
-		dt.Columns.Add("IsUnique", typeof(bool));
-		dt.Columns.Add("NumericPrecision", typeof(short));
-		dt.Columns.Add("NumericScale", typeof(short));
-		dt.Columns.Add("ProviderType", typeof(int));
-
-		for (var i = 0; i < csv.ColumnCount; i++)
-		{
-			object? columnName = csv.Configuration.HasHeaderRecord ? csv.HeaderRecord?[i] : i;
-
-			var row = dt.NewRow();
-			row["AllowDBNull"] = true;
-			row["AutoIncrementSeed"] = DBNull.Value;
-			row["AutoIncrementStep"] = DBNull.Value;
-			row["BaseCatalogName"] = null;
-			row["BaseColumnName"] = columnName;
-			row["BaseColumnNamespace"] = null;
-			row["BaseSchemaName"] = null;
-			row["BaseTableName"] = null;
-			row["BaseTableNamespace"] = null;
-			row["ColumnName"] = columnName;
-			row["ColumnMapping"] = MappingType.Element;
-			row["ColumnOrdinal"] = i;
-			row["ColumnSize"] = int.MaxValue;
-			row["DataType"] = typeof(string);
-			row["DefaultValue"] = null;
-			row["Expression"] = null;
-			row["IsAutoIncrement"] = false;
-			row["IsKey"] = false;
-			row["IsLong"] = false;
-			row["IsReadOnly"] = true;
-			row["IsRowVersion"] = false;
-			row["IsUnique"] = false;
-			row["NumericPrecision"] = DBNull.Value;
-			row["NumericScale"] = DBNull.Value;
-			row["ProviderType"] = DbType.String;
-
-			dt.Rows.Add(row);
-		}
-
-		return dt;
-	}
-
-	/// <inheritdoc />
-	public string GetString(int i)
-	{
-		return csv.GetField(i) ?? string.Empty;
-	}
-
-	/// <inheritdoc />
-	public object GetValue(int i)
-	{
-		return IsDBNull(i) ? DBNull.Value : (csv.GetField(i) ?? string.Empty);
-	}
-
-	/// <inheritdoc />
-	public int GetValues(object[] values)
-	{
-		for (var i = 0; i < values.Length; i++)
-		{
-			values[i] = IsDBNull(i) ? DBNull.Value : (csv.GetField(i) ?? string.Empty);
-		}
-
-		return csv.Parser.Count;
-	}
-
-	/// <inheritdoc />
-	public bool IsDBNull(int i)
-	{
-		var field = csv.GetField(i);
-		var nullValues = csv.Context.TypeConverterOptionsCache.GetOptions<string>().NullValues;
-
-		return field == null || nullValues.Contains(field);
-	}
-
-	/// <inheritdoc />
-	public bool NextResult()
-	{
-		return false;
-	}
-
-	/// <inheritdoc />
-	public bool Read()
-	{
-		if (skipNextRead)
-		{
-			skipNextRead = false;
-			return true;
-		}
-
-		return csv.Read();
-	}
-}
+﻿// Copyright 2009-2024 Josh Close
+// This file is a part of CsvHelper and is dual licensed under MS-PL and Apache 2.0.
+// See LICENSE.txt for details or visit http://www.opensource.org/licenses/ms-pl.html for MS-PL and http://opensource.org/licenses/Apache-2.0 for Apache 2.0.
+// https://github.com/JoshClose/CsvHelper
+using System.Data;
+using System.Globalization;
+
+namespace CsvHelper;
+
+/// <summary>
+/// Provides a means of reading a CSV file forward-only by using CsvReader.
+/// </summary>
+/// <seealso cref="System.Data.IDataReader" />
+public class CsvDataReader : IDataReader
+{
+    private readonly bool leaveOpen;
+    private readonly CsvReader csv;
+	private readonly DataTable schemaTable;
+	private bool skipNextRead;
+    private bool disposed;
+
+    /// <inheritdoc />
+    public object this[int i]
+	{
+		get
+		{
+			return csv[i] ?? string.Empty;
+		}
+	}
+
+	/// <inheritdoc />
+	public object this[string name]
+	{
+		get
+		{
+			return csv[name] ?? string.Empty;
+		}
+	}
+
+	/// <inheritdoc />
+	public int Depth
+	{
+		get
+		{
+			return 0;
+		}
+	}
+
+	/// <inheritdoc />
+	public bool IsClosed => disposed;
+
+	/// <inheritdoc />
+	public int RecordsAffected
+	{
+		get
+		{
+			return 0;
+		}
+	}
+
+	/// <inheritdoc />
+	public int FieldCount
+	{
+		get
+		{
+			return csv?.Parser.Count ?? 0;
+		}
+	}
+
+	/// <summary>
+	/// Initializes a new instance of the <see cref="CsvDataReader"/> class.
+	/// </summary>
+	/// <param name="csv">The CSV.</param>
+	/// <param name="schemaTable">The DataTable representing the file schema.</param>
+	public CsvDataReader(CsvReader csv, DataTable? schemaTable = null, bool leaveOpen = false)
+	{
+		this.csv = csv;
+        this.leaveOpen = leaveOpen;
+
+        csv.Read();
+
+		if (csv.Configuration.HasHeaderRecord && csv.HeaderRecord == null)
+		{
+			csv.ReadHeader();
+		}
+		else
+		{
+			skipNextRead = true;
+		}
+
+		this.schemaTable = schemaTable ?? GetSchemaTable();
+	}
+
+	/// <inheritdoc />
+	public void Close()
+	{
+		Dispose();
+	}
+
+		/// <inheritdoc/>
+		public void Dispose()
+		{
+			Dispose(disposing: true);
+			GC.SuppressFinalize(this);
+		}
+
+		/// <summary>
+		/// Disposes the object.
+		/// </summary>
+		/// <param name="disposing">Indicates if the object is being disposed.</param>
+		protected virtual void Dispose(bool disposing)
+		{
+			if (disposed)
+			{
+				return;
+			}
+
+			if (disposing)
+			{
+				if (!leaveOpen)
+				{
+					csv?.Dispose();
+				}
+			}
+
+			disposed = true;
+		}
+
+	/// <inheritdoc />
+	public bool GetBoolean(int i)
+	{
+		return csv.GetField<bool>(i);
+	}
+
+	/// <inheritdoc />
+	public byte GetByte(int i)
+	{
+		return csv.GetField<byte>(i);
+	}
+
+	/// <inheritdoc />
+	public long GetBytes(int i, long fieldOffset, byte[]? buffer, int bufferoffset, int length)
+	{
+		var bytes = csv.GetField<byte[]>(i);
+
+		if (bytes == null)
+		{
+			return 0;
+		}
+
+		buffer ??= new byte[bytes.Length];
+
+		Array.Copy(bytes, fieldOffset, buffer, bufferoffset, length);
+
+		return bytes.Length;
+	}
+
+	/// <inheritdoc />
+	public char GetChar(int i)
+	{
+		return csv.GetField<char>(i);
+	}
+
+	/// <inheritdoc />
+	public long GetChars(int i, long fieldoffset, char[]? buffer, int bufferoffset, int length)
+	{
+		var chars = csv.GetField(i)?.ToCharArray();
+
+		if (chars == null)
+		{
+			return 0;
+		}
+
+		buffer ??= new char[chars.Length];
+
+		Array.Copy(chars, fieldoffset, buffer, bufferoffset, length);
+
+		return chars.Length;
+	}
+
+	/// <inheritdoc />
+	public IDataReader GetData(int i)
+	{
+		throw new NotSupportedException();
+	}
+
+	/// <inheritdoc />
+	public string GetDataTypeName(int i)
+	{
+		if (i >= schemaTable.Rows.Count)
+		{
+			throw new IndexOutOfRangeException($"SchemaTable does not contain a definition for field '{i}'.");
+		}
+
+		var row = schemaTable.Rows[i];
+		var field = row["DataType"] as Type;
+
+		if (field == null)
+		{
+			throw new InvalidOperationException($"SchemaTable does not contain a 'DataType' of type 'Type' for field '{i}'.");
+		}
+
+		return field.Name;
+	}
+
+	/// <inheritdoc />
+	public DateTime GetDateTime(int i)
+	{
+		return csv.GetField<DateTime>(i);
+	}
+
+	/// <inheritdoc />
+	public decimal GetDecimal(int i)
+	{
+		return csv.GetField<decimal>(i);
+	}
+
+	/// <inheritdoc />
+	public double GetDouble(int i)
+	{
+		return csv.GetField<double>(i);
+	}
+
+	/// <inheritdoc />
+	public Type GetFieldType(int i)
+	{
+		return typeof(string);
+	}
+
+	/// <inheritdoc />
+	public float GetFloat(int i)
+	{
+		return csv.GetField<float>(i);
+	}
+
+	/// <inheritdoc />
+	public Guid GetGuid(int i)
+	{
+		return csv.GetField<Guid>(i);
+	}
+
+	/// <inheritdoc />
+	public short GetInt16(int i)
+	{
+		return csv.GetField<short>(i);
+	}
+
+	/// <inheritdoc />
+	public int GetInt32(int i)
+	{
+		return csv.GetField<int>(i);
+	}
+
+	/// <inheritdoc />
+	public long GetInt64(int i)
+	{
+		return csv.GetField<long>(i);
+	}
+
+	/// <inheritdoc />
+	public string GetName(int i)
+	{
+		return csv.Configuration.HasHeaderRecord
+			? (csv.HeaderRecord?[i] ?? string.Empty)
+			: string.Empty;
+	}
+
+	/// <inheritdoc />
+	public int GetOrdinal(string name)
+	{
+		var index = csv.GetFieldIndex(name, isTryGet: true);
+		if (index >= 0)
+		{
+			return index;
+		}
+
+		var args = new PrepareHeaderForMatchArgs(name, 0);
+		var namePrepared = csv.Configuration.PrepareHeaderForMatch(args);
+
+		var headerRecord = csv.HeaderRecord;
+		for (var i = 0; i < (headerRecord?.Length ?? 0); i++)
+		{
+			args = new PrepareHeaderForMatchArgs(headerRecord?[i] ?? string.Empty, i);
+			var headerPrepared = csv.Configuration.PrepareHeaderForMatch(args);
+			if (csv.Configuration.CultureInfo.CompareInfo.Compare(namePrepared, headerPrepared, CompareOptions.IgnoreCase) == 0)
+			{
+				return i;
+			}
+		}
+
+		throw new IndexOutOfRangeException($"Field with name '{name}' and prepared name '{namePrepared}' was not found.");
+	}
+
+	/// <inheritdoc />
+	public DataTable GetSchemaTable()
+	{
+		if (schemaTable != null)
+		{
+			return schemaTable;
+		}
+
+		// https://docs.microsoft.com/en-us/dotnet/api/system.data.datatablereader.getschematable?view=netframework-4.7.2
+		var dt = new DataTable("SchemaTable");
+		dt.Columns.Add("AllowDBNull", typeof(bool));
+		dt.Columns.Add("AutoIncrementSeed", typeof(long));
+		dt.Columns.Add("AutoIncrementStep", typeof(long));
+		dt.Columns.Add("BaseCatalogName");
+		dt.Columns.Add("BaseColumnName");
+		dt.Columns.Add("BaseColumnNamespace");
+		dt.Columns.Add("BaseSchemaName");
+		dt.Columns.Add("BaseTableName");
+		dt.Columns.Add("BaseTableNamespace");
+		dt.Columns.Add("ColumnName");
+		dt.Columns.Add("ColumnMapping", typeof(MappingType));
+		dt.Columns.Add("ColumnOrdinal", typeof(int));
+		dt.Columns.Add("ColumnSize", typeof(int));
+		dt.Columns.Add("DataType", typeof(Type));
+		dt.Columns.Add("DefaultValue", typeof(object));
+		dt.Columns.Add("Expression");
+		dt.Columns.Add("IsAutoIncrement", typeof(bool));
+		dt.Columns.Add("IsKey", typeof(bool));
+		dt.Columns.Add("IsLong", typeof(bool));
+		dt.Columns.Add("IsReadOnly", typeof(bool));
+		dt.Columns.Add("IsRowVersion", typeof(bool));
+		dt.Columns.Add("IsUnique", typeof(bool));
+		dt.Columns.Add("NumericPrecision", typeof(short));
+		dt.Columns.Add("NumericScale", typeof(short));
+		dt.Columns.Add("ProviderType", typeof(int));
+
+		for (var i = 0; i < csv.ColumnCount; i++)
+		{
+			object? columnName = csv.Configuration.HasHeaderRecord ? csv.HeaderRecord?[i] : i;
+
+			var row = dt.NewRow();
+			row["AllowDBNull"] = true;
+			row["AutoIncrementSeed"] = DBNull.Value;
+			row["AutoIncrementStep"] = DBNull.Value;
+			row["BaseCatalogName"] = null;
+			row["BaseColumnName"] = columnName;
+			row["BaseColumnNamespace"] = null;
+			row["BaseSchemaName"] = null;
+			row["BaseTableName"] = null;
+			row["BaseTableNamespace"] = null;
+			row["ColumnName"] = columnName;
+			row["ColumnMapping"] = MappingType.Element;
+			row["ColumnOrdinal"] = i;
+			row["ColumnSize"] = int.MaxValue;
+			row["DataType"] = typeof(string);
+			row["DefaultValue"] = null;
+			row["Expression"] = null;
+			row["IsAutoIncrement"] = false;
+			row["IsKey"] = false;
+			row["IsLong"] = false;
+			row["IsReadOnly"] = true;
+			row["IsRowVersion"] = false;
+			row["IsUnique"] = false;
+			row["NumericPrecision"] = DBNull.Value;
+			row["NumericScale"] = DBNull.Value;
+			row["ProviderType"] = DbType.String;
+
+			dt.Rows.Add(row);
+		}
+
+		return dt;
+	}
+
+	/// <inheritdoc />
+	public string GetString(int i)
+	{
+		return csv.GetField(i) ?? string.Empty;
+	}
+
+	/// <inheritdoc />
+	public object GetValue(int i)
+	{
+		return IsDBNull(i) ? DBNull.Value : (csv.GetField(i) ?? string.Empty);
+	}
+
+	/// <inheritdoc />
+	public int GetValues(object[] values)
+	{
+		for (var i = 0; i < values.Length; i++)
+		{
+			values[i] = IsDBNull(i) ? DBNull.Value : (csv.GetField(i) ?? string.Empty);
+		}
+
+		return csv.Parser.Count;
+	}
+
+	/// <inheritdoc />
+	public bool IsDBNull(int i)
+	{
+		var field = csv.GetField(i);
+		var nullValues = csv.Context.TypeConverterOptionsCache.GetOptions<string>().NullValues;
+
+		return field == null || nullValues.Contains(field);
+	}
+
+	/// <inheritdoc />
+	public bool NextResult()
+	{
+		return false;
+	}
+
+	/// <inheritdoc />
+	public bool Read()
+	{
+		if (skipNextRead)
+		{
+			skipNextRead = false;
+			return true;
+		}
+
+		return csv.Read();
+	}
+}