﻿// Copyright 2009-2019 Josh Close and Contributors
// This file is a part of CsvHelper and is dual licensed under MS-PL and Apache 2.0.
// See LICENSE.txt for details or visit http://www.opensource.org/licenses/ms-pl.html for MS-PL and http://opensource.org/licenses/Apache-2.0 for Apache 2.0.
// https://github.com/JoshClose/CsvHelper
using System;
using System.Collections.Generic;
using System.Dynamic;

namespace CsvHelper.Expressions
{
	/// <summary>
	/// Creates dynamic records.
	/// </summary>
	public class DynamicRecordCreator : RecordCreator
	{
		/// <summary>
		/// Initializes a new instance.
		/// </summary>
		/// <param name="reader">The reader.</param>
		public DynamicRecordCreator(CsvReader reader) : base(reader) { }

		/// <summary>
		/// Creates a <see cref="Delegate"/> of type <see cref="Func{T}"/>
		/// that will create a record of the given type using the current
		/// reader row.
		/// </summary>
		/// <param name="recordType">The record type.</param>
		protected override Delegate CreateCreateRecordDelegate(Type recordType) => (Func<dynamic>)CreateDynamicRecord;

		/// <summary>
		/// Creates a dynamic record of the current reader row.
		/// </summary>
		protected virtual dynamic CreateDynamicRecord()
		{
			var obj = new ExpandoObject();
			var dict = obj as IDictionary<string, object>;
			if (Reader.Context.HeaderRecord != null)
			{
				for (var i = 0; i < Reader.Context.HeaderRecord.Length; i++)
				{
					var header = Reader.Context.HeaderRecord[i];
					header = Reader.Configuration.PrepareHeaderForMatch(header, i);
					Reader.TryGetField(i, out string field);
					dict.Add(header, field);
				}
			}
			else
			{
				for (var i = 0; i < Reader.Context.Record.Length; i++)
				{
<<<<<<< HEAD
					var propertyName = Reader.Context.ReaderConfiguration.DynamicHeaderValue(i);
					var field = Reader.GetField( i );
					dict.Add( propertyName, field );
=======
					var propertyName = "Field" + (i + 1);
					var field = Reader.GetField(i);
					dict.Add(propertyName, field);
>>>>>>> 2914f685
				}
			}

			return obj;
		}
	}
}<|MERGE_RESOLUTION|>--- conflicted
+++ resolved
@@ -48,15 +48,9 @@
 			{
 				for (var i = 0; i < Reader.Context.Record.Length; i++)
 				{
-<<<<<<< HEAD
 					var propertyName = Reader.Context.ReaderConfiguration.DynamicHeaderValue(i);
-					var field = Reader.GetField( i );
-					dict.Add( propertyName, field );
-=======
-					var propertyName = "Field" + (i + 1);
 					var field = Reader.GetField(i);
 					dict.Add(propertyName, field);
->>>>>>> 2914f685
 				}
 			}
 
