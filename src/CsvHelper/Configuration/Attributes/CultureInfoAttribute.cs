﻿// Copyright 2009-2022 Josh Close
// This file is a part of CsvHelper and is dual licensed under MS-PL and Apache 2.0.
// See LICENSE.txt for details or visit http://www.opensource.org/licenses/ms-pl.html for MS-PL and http://opensource.org/licenses/Apache-2.0 for Apache 2.0.
// https://github.com/JoshClose/CsvHelper
using System;
using System.Globalization;

namespace CsvHelper.Configuration.Attributes
{
	/// <summary>
	/// The <see cref="CultureInfo"/> used when type converting.
<<<<<<< HEAD
	/// This will override the global <see cref="CsvConfiguration.CultureInfo"/>
	/// setting.
	/// </summary>
	[AttributeUsage(AttributeTargets.Property | AttributeTargets.Field | AttributeTargets.Parameter, AllowMultiple = false, Inherited = true)]
	public class CultureInfoAttribute : Attribute, IMemberMapper, IParameterMapper
=======
	/// This will override the global <see cref="Configuration.CultureInfo"/>
	/// setting. Or set the same if the attribute is specified on class level.
	/// </summary>
	[AttributeUsage( AttributeTargets.Property | AttributeTargets.Field | AttributeTargets.Class, AllowMultiple = false, Inherited = true )]
	public class CultureInfoAttribute : Attribute
>>>>>>> b474e47d
	{
		/// <summary>
		/// Gets the culture info.
		/// </summary>
		public CultureInfo CultureInfo { get; private set; }

		/// <summary>
		/// The <see cref="CultureInfo"/> used when type converting.
<<<<<<< HEAD
		/// This will override the global <see cref="CsvConfiguration.CultureInfo"/>
		/// setting.
=======
		/// This will override the global <see cref="Configuration.CultureInfo"/>
		/// setting. Or set the same if the attribute is specified on class level.
>>>>>>> b474e47d
		/// </summary>
		/// <param name="culture">The culture.</param>
		public CultureInfoAttribute(string culture)
		{
			CultureInfo = CultureInfo.GetCultureInfo(culture);
		}

		/// <summary>
		/// Applies configuration to the given <see cref="MemberMap" />.
		/// </summary>
		/// <param name="memberMap">The member map.</param>
		public void ApplyTo(MemberMap memberMap)
		{
			memberMap.Data.TypeConverterOptions.CultureInfo = CultureInfo;
		}

		/// <summary>
		/// Applies configuration to the given <see cref="ParameterMap" />.
		/// </summary>
		/// <param name="parameterMap">The parameter map.</param>
		public void ApplyTo(ParameterMap parameterMap)
		{
			parameterMap.Data.TypeConverterOptions.CultureInfo = CultureInfo;
		}
	}
}
<|MERGE_RESOLUTION|>--- conflicted
+++ resolved
@@ -1,65 +1,46 @@
-﻿// Copyright 2009-2022 Josh Close
-// This file is a part of CsvHelper and is dual licensed under MS-PL and Apache 2.0.
-// See LICENSE.txt for details or visit http://www.opensource.org/licenses/ms-pl.html for MS-PL and http://opensource.org/licenses/Apache-2.0 for Apache 2.0.
-// https://github.com/JoshClose/CsvHelper
-using System;
-using System.Globalization;
-
-namespace CsvHelper.Configuration.Attributes
-{
-	/// <summary>
-	/// The <see cref="CultureInfo"/> used when type converting.
-<<<<<<< HEAD
-	/// This will override the global <see cref="CsvConfiguration.CultureInfo"/>
-	/// setting.
-	/// </summary>
-	[AttributeUsage(AttributeTargets.Property | AttributeTargets.Field | AttributeTargets.Parameter, AllowMultiple = false, Inherited = true)]
-	public class CultureInfoAttribute : Attribute, IMemberMapper, IParameterMapper
-=======
-	/// This will override the global <see cref="Configuration.CultureInfo"/>
-	/// setting. Or set the same if the attribute is specified on class level.
-	/// </summary>
-	[AttributeUsage( AttributeTargets.Property | AttributeTargets.Field | AttributeTargets.Class, AllowMultiple = false, Inherited = true )]
-	public class CultureInfoAttribute : Attribute
->>>>>>> b474e47d
-	{
-		/// <summary>
-		/// Gets the culture info.
-		/// </summary>
-		public CultureInfo CultureInfo { get; private set; }
-
-		/// <summary>
-		/// The <see cref="CultureInfo"/> used when type converting.
-<<<<<<< HEAD
-		/// This will override the global <see cref="CsvConfiguration.CultureInfo"/>
-		/// setting.
-=======
-		/// This will override the global <see cref="Configuration.CultureInfo"/>
-		/// setting. Or set the same if the attribute is specified on class level.
->>>>>>> b474e47d
-		/// </summary>
-		/// <param name="culture">The culture.</param>
-		public CultureInfoAttribute(string culture)
-		{
-			CultureInfo = CultureInfo.GetCultureInfo(culture);
-		}
-
-		/// <summary>
-		/// Applies configuration to the given <see cref="MemberMap" />.
-		/// </summary>
-		/// <param name="memberMap">The member map.</param>
-		public void ApplyTo(MemberMap memberMap)
-		{
-			memberMap.Data.TypeConverterOptions.CultureInfo = CultureInfo;
-		}
-
-		/// <summary>
-		/// Applies configuration to the given <see cref="ParameterMap" />.
-		/// </summary>
-		/// <param name="parameterMap">The parameter map.</param>
-		public void ApplyTo(ParameterMap parameterMap)
-		{
-			parameterMap.Data.TypeConverterOptions.CultureInfo = CultureInfo;
-		}
-	}
-}
+﻿// Copyright 2009-2022 Josh Close
+// This file is a part of CsvHelper and is dual licensed under MS-PL and Apache 2.0.
+// See LICENSE.txt for details or visit http://www.opensource.org/licenses/ms-pl.html for MS-PL and http://opensource.org/licenses/Apache-2.0 for Apache 2.0.
+// https://github.com/JoshClose/CsvHelper
+using System;
+using System.Globalization;
+
+namespace CsvHelper.Configuration.Attributes
+{
+	/// <summary>
+	/// The <see cref="CultureInfo"/> used when type converting.
+	/// This will override the global <see cref="CsvConfiguration.CultureInfo"/>
+	/// setting. Or set the same if the attribute is specified on class level.
+	/// </summary>
+	[AttributeUsage(AttributeTargets.Property | AttributeTargets.Field | AttributeTargets.Parameter, AllowMultiple = false, Inherited = true)]
+	public class CultureInfoAttribute : Attribute, IMemberMapper, IParameterMapper
+	{
+		/// <summary>
+		/// Gets the culture info.
+		/// </summary>
+		public CultureInfo CultureInfo { get; private set; }
+
+		/// <summary>
+		/// The <see cref="CultureInfo"/> used when type converting.
+		/// This will override the global <see cref="CsvConfiguration.CultureInfo"/>
+		/// setting. Or set the same if the attribute is specified on class level.
+		/// </summary>
+		/// <param name="culture">The culture.</param>
+		public CultureInfoAttribute(string culture)
+		{
+			CultureInfo = CultureInfo.GetCultureInfo(culture);
+		}
+
+		/// <inheritdoc />
+		public void ApplyTo(MemberMap memberMap)
+		{
+			memberMap.Data.TypeConverterOptions.CultureInfo = CultureInfo;
+		}
+
+		/// <inheritdoc />
+		public void ApplyTo(ParameterMap parameterMap)
+		{
+			parameterMap.Data.TypeConverterOptions.CultureInfo = CultureInfo;
+		}
+	}
+}