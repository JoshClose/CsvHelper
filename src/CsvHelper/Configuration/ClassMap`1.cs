﻿// Copyright 2009-2022 Josh Close
// This file is a part of CsvHelper and is dual licensed under MS-PL and Apache 2.0.
// See LICENSE.txt for details or visit http://www.opensource.org/licenses/ms-pl.html for MS-PL and http://opensource.org/licenses/Apache-2.0 for Apache 2.0.
// https://github.com/JoshClose/CsvHelper
using System;
using System.Linq.Expressions;
using System.Reflection;

namespace CsvHelper.Configuration
{
	/// <summary>
	/// Maps class members to CSV fields.
	/// </summary>
	/// <typeparam name="TClass">The <see cref="System.Type"/> of class to map.</typeparam>
	public abstract class ClassMap<TClass> : ClassMap
	{
		/// <summary>
		/// Creates an instance of <see cref="ClassMap{TClass}"/>.
		/// </summary>
		public ClassMap() : base(typeof(TClass)) { }

		/// <summary>
		/// Maps a member to a CSV field.
		/// </summary>
		/// <param name="expression">The member to map.</param>
		/// <param name="useExistingMap">If true, an existing map will be used if available.
		/// If false, a new map is created for the same member.</param>
		/// <returns>The member mapping.</returns>
		public virtual MemberMap<TClass, TMember> Map<TMember>(Expression<Func<TClass, TMember>> expression, bool useExistingMap = true)
		{
			var (classMap, member) = GetMemberMap(expression);
			var memberMap = classMap.Map(typeof(TClass), member, useExistingMap); ;

			return (MemberMap<TClass, TMember>)memberMap;
		}

		/// <summary>
		/// Maps a member to a CSV field.
		/// </summary>
		/// <param name="expression">The member to map.</param>
		/// <param name="useExistingMap">If true, an existing map will be used if available.
		/// If false, a new map is created for the same member.</param>
		/// <returns>The member mapping.</returns>
		public virtual MemberMap Map<T>(Expression<Func<T, object>> expression, bool useExistingMap = true)
		{
			var (classMap, member) = GetMemberMap(expression);
			var memberMap = classMap.Map(typeof(TClass), member, useExistingMap);

			return memberMap;
		}

		/// <summary>
		/// Meant for internal use only. 
		/// Maps a member to another class map. When this is used, accessing a property through
		/// sub-property mapping later won't work. You can only use one or the other. When using
		/// this, ConvertUsing will also not work.
		/// </summary>
		/// <typeparam name="TClassMap">The type of the class map.</typeparam>
		/// <param name="expression">The expression.</param>
		/// <param name="constructorArgs">Constructor arguments used to create the reference map.</param>
		/// <returns>The reference mapping for the member.</returns>
		public virtual MemberReferenceMap References<TClassMap>(Expression<Func<TClass, object>> expression, params object[] constructorArgs) where TClassMap : ClassMap
		{
			var member = ReflectionHelper.GetMember(expression);
			return References(typeof(TClassMap), member, constructorArgs);
		}

		private (ClassMap, MemberInfo) GetMemberMap<TModel, TProperty>(Expression<Func<TModel, TProperty>> expression)
		{
			var stack = ReflectionHelper.GetMembers(expression);
			if (stack.Count == 0)
			{
<<<<<<< HEAD
				throw new InvalidOperationException("No members were found in expression '{expression}'.");
=======
				throw new InvalidOperationException( $"No members were found in expression '{expression}'." );
>>>>>>> c1a2b566
			}

			ClassMap currentClassMap = this;
			MemberInfo member;

			if (stack.Count > 1)
			{
				// We need to add a reference map for every sub member.
				while (stack.Count > 1)
				{
					member = stack.Pop();
					Type mapType;
					var property = member as PropertyInfo;
					var field = member as FieldInfo;
					if (property != null)
					{
						mapType = typeof(DefaultClassMap<>).MakeGenericType(property.PropertyType);
					}
					else if (field != null)
					{
						mapType = typeof(DefaultClassMap<>).MakeGenericType(field.FieldType);
					}
					else
					{
						throw new InvalidOperationException("The given expression was not a property or a field.");
					}

					var referenceMap = currentClassMap.References(mapType, member);
					currentClassMap = referenceMap.Data.Mapping;
				}
			}

			// Add the member map to the last reference map.
			member = stack.Pop();

			return (currentClassMap, member);
		}
	}
}
<|MERGE_RESOLUTION|>--- conflicted
+++ resolved
@@ -1,116 +1,112 @@
-﻿// Copyright 2009-2022 Josh Close
-// This file is a part of CsvHelper and is dual licensed under MS-PL and Apache 2.0.
-// See LICENSE.txt for details or visit http://www.opensource.org/licenses/ms-pl.html for MS-PL and http://opensource.org/licenses/Apache-2.0 for Apache 2.0.
-// https://github.com/JoshClose/CsvHelper
-using System;
-using System.Linq.Expressions;
-using System.Reflection;
-
-namespace CsvHelper.Configuration
-{
-	/// <summary>
-	/// Maps class members to CSV fields.
-	/// </summary>
-	/// <typeparam name="TClass">The <see cref="System.Type"/> of class to map.</typeparam>
-	public abstract class ClassMap<TClass> : ClassMap
-	{
-		/// <summary>
-		/// Creates an instance of <see cref="ClassMap{TClass}"/>.
-		/// </summary>
-		public ClassMap() : base(typeof(TClass)) { }
-
-		/// <summary>
-		/// Maps a member to a CSV field.
-		/// </summary>
-		/// <param name="expression">The member to map.</param>
-		/// <param name="useExistingMap">If true, an existing map will be used if available.
-		/// If false, a new map is created for the same member.</param>
-		/// <returns>The member mapping.</returns>
-		public virtual MemberMap<TClass, TMember> Map<TMember>(Expression<Func<TClass, TMember>> expression, bool useExistingMap = true)
-		{
-			var (classMap, member) = GetMemberMap(expression);
-			var memberMap = classMap.Map(typeof(TClass), member, useExistingMap); ;
-
-			return (MemberMap<TClass, TMember>)memberMap;
-		}
-
-		/// <summary>
-		/// Maps a member to a CSV field.
-		/// </summary>
-		/// <param name="expression">The member to map.</param>
-		/// <param name="useExistingMap">If true, an existing map will be used if available.
-		/// If false, a new map is created for the same member.</param>
-		/// <returns>The member mapping.</returns>
-		public virtual MemberMap Map<T>(Expression<Func<T, object>> expression, bool useExistingMap = true)
-		{
-			var (classMap, member) = GetMemberMap(expression);
-			var memberMap = classMap.Map(typeof(TClass), member, useExistingMap);
-
-			return memberMap;
-		}
-
-		/// <summary>
-		/// Meant for internal use only. 
-		/// Maps a member to another class map. When this is used, accessing a property through
-		/// sub-property mapping later won't work. You can only use one or the other. When using
-		/// this, ConvertUsing will also not work.
-		/// </summary>
-		/// <typeparam name="TClassMap">The type of the class map.</typeparam>
-		/// <param name="expression">The expression.</param>
-		/// <param name="constructorArgs">Constructor arguments used to create the reference map.</param>
-		/// <returns>The reference mapping for the member.</returns>
-		public virtual MemberReferenceMap References<TClassMap>(Expression<Func<TClass, object>> expression, params object[] constructorArgs) where TClassMap : ClassMap
-		{
-			var member = ReflectionHelper.GetMember(expression);
-			return References(typeof(TClassMap), member, constructorArgs);
-		}
-
-		private (ClassMap, MemberInfo) GetMemberMap<TModel, TProperty>(Expression<Func<TModel, TProperty>> expression)
-		{
-			var stack = ReflectionHelper.GetMembers(expression);
-			if (stack.Count == 0)
-			{
-<<<<<<< HEAD
-				throw new InvalidOperationException("No members were found in expression '{expression}'.");
-=======
-				throw new InvalidOperationException( $"No members were found in expression '{expression}'." );
->>>>>>> c1a2b566
-			}
-
-			ClassMap currentClassMap = this;
-			MemberInfo member;
-
-			if (stack.Count > 1)
-			{
-				// We need to add a reference map for every sub member.
-				while (stack.Count > 1)
-				{
-					member = stack.Pop();
-					Type mapType;
-					var property = member as PropertyInfo;
-					var field = member as FieldInfo;
-					if (property != null)
-					{
-						mapType = typeof(DefaultClassMap<>).MakeGenericType(property.PropertyType);
-					}
-					else if (field != null)
-					{
-						mapType = typeof(DefaultClassMap<>).MakeGenericType(field.FieldType);
-					}
-					else
-					{
-						throw new InvalidOperationException("The given expression was not a property or a field.");
-					}
-
-					var referenceMap = currentClassMap.References(mapType, member);
-					currentClassMap = referenceMap.Data.Mapping;
-				}
-			}
-
-			// Add the member map to the last reference map.
-			member = stack.Pop();
-
-			return (currentClassMap, member);
-		}
-	}
-}
+﻿// Copyright 2009-2022 Josh Close
+// This file is a part of CsvHelper and is dual licensed under MS-PL and Apache 2.0.
+// See LICENSE.txt for details or visit http://www.opensource.org/licenses/ms-pl.html for MS-PL and http://opensource.org/licenses/Apache-2.0 for Apache 2.0.
+// https://github.com/JoshClose/CsvHelper
+using System;
+using System.Linq.Expressions;
+using System.Reflection;
+
+namespace CsvHelper.Configuration
+{
+	/// <summary>
+	/// Maps class members to CSV fields.
+	/// </summary>
+	/// <typeparam name="TClass">The <see cref="System.Type"/> of class to map.</typeparam>
+	public abstract class ClassMap<TClass> : ClassMap
+	{
+		/// <summary>
+		/// Creates an instance of <see cref="ClassMap{TClass}"/>.
+		/// </summary>
+		public ClassMap() : base(typeof(TClass)) { }
+
+		/// <summary>
+		/// Maps a member to a CSV field.
+		/// </summary>
+		/// <param name="expression">The member to map.</param>
+		/// <param name="useExistingMap">If true, an existing map will be used if available.
+		/// If false, a new map is created for the same member.</param>
+		/// <returns>The member mapping.</returns>
+		public virtual MemberMap<TClass, TMember> Map<TMember>(Expression<Func<TClass, TMember>> expression, bool useExistingMap = true)
+		{
+			var (classMap, member) = GetMemberMap(expression);
+			var memberMap = classMap.Map(typeof(TClass), member, useExistingMap); ;
+
+			return (MemberMap<TClass, TMember>)memberMap;
+		}
+
+		/// <summary>
+		/// Maps a member to a CSV field.
+		/// </summary>
+		/// <param name="expression">The member to map.</param>
+		/// <param name="useExistingMap">If true, an existing map will be used if available.
+		/// If false, a new map is created for the same member.</param>
+		/// <returns>The member mapping.</returns>
+		public virtual MemberMap Map<T>(Expression<Func<T, object>> expression, bool useExistingMap = true)
+		{
+			var (classMap, member) = GetMemberMap(expression);
+			var memberMap = classMap.Map(typeof(TClass), member, useExistingMap);
+
+			return memberMap;
+		}
+
+		/// <summary>
+		/// Meant for internal use only. 
+		/// Maps a member to another class map. When this is used, accessing a property through
+		/// sub-property mapping later won't work. You can only use one or the other. When using
+		/// this, ConvertUsing will also not work.
+		/// </summary>
+		/// <typeparam name="TClassMap">The type of the class map.</typeparam>
+		/// <param name="expression">The expression.</param>
+		/// <param name="constructorArgs">Constructor arguments used to create the reference map.</param>
+		/// <returns>The reference mapping for the member.</returns>
+		public virtual MemberReferenceMap References<TClassMap>(Expression<Func<TClass, object>> expression, params object[] constructorArgs) where TClassMap : ClassMap
+		{
+			var member = ReflectionHelper.GetMember(expression);
+			return References(typeof(TClassMap), member, constructorArgs);
+		}
+
+		private (ClassMap, MemberInfo) GetMemberMap<TModel, TProperty>(Expression<Func<TModel, TProperty>> expression)
+		{
+			var stack = ReflectionHelper.GetMembers(expression);
+			if (stack.Count == 0)
+			{
+				throw new InvalidOperationException($"No members were found in expression '{expression}'.");
+			}
+
+			ClassMap currentClassMap = this;
+			MemberInfo member;
+
+			if (stack.Count > 1)
+			{
+				// We need to add a reference map for every sub member.
+				while (stack.Count > 1)
+				{
+					member = stack.Pop();
+					Type mapType;
+					var property = member as PropertyInfo;
+					var field = member as FieldInfo;
+					if (property != null)
+					{
+						mapType = typeof(DefaultClassMap<>).MakeGenericType(property.PropertyType);
+					}
+					else if (field != null)
+					{
+						mapType = typeof(DefaultClassMap<>).MakeGenericType(field.FieldType);
+					}
+					else
+					{
+						throw new InvalidOperationException("The given expression was not a property or a field.");
+					}
+
+					var referenceMap = currentClassMap.References(mapType, member);
+					currentClassMap = referenceMap.Data.Mapping;
+				}
+			}
+
+			// Add the member map to the last reference map.
+			member = stack.Pop();
+
+			return (currentClassMap, member);
+		}
+	}
+}