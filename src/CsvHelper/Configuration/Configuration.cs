--- conflicted
+++ resolved
@@ -1,531 +1,527 @@
-﻿// Copyright 2009-2017 Josh Close and Contributors
-// This file is a part of CsvHelper and is dual licensed under MS-PL and Apache 2.0.
-// See LICENSE.txt for details or visit http://www.opensource.org/licenses/ms-pl.html for MS-PL and http://opensource.org/licenses/Apache-2.0 for Apache 2.0.
-// https://github.com/JoshClose/CsvHelper
-using System;
-using System.Globalization;
-using System.Reflection;
-using System.Text;
-
-using CsvHelper.TypeConversion;
-
-namespace CsvHelper.Configuration
-{
-	/// <summary>
-	/// Configuration used for reading and writing CSV data.
-	/// </summary>
-	public class Configuration : IReaderConfiguration, IWriterConfiguration
-	{
-<<<<<<< HEAD
-		private string delimiter = CultureInfo.CurrentCulture.TextInfo.ListSeparator;
-=======
-		private char escape = '"';
-		private string delimiter = ",";
->>>>>>> aeadf825
-		private char quote = '"';
-		private string quoteString = "\"";
-		private string doubleQuoteString = "\"\"";
-		private char[] quoteRequiredChars;
-		private CultureInfo cultureInfo = CultureInfo.CurrentCulture;
-		private bool quoteAllFields;
-		private bool quoteNoFields;
-		private readonly ClassMapCollection maps;
-
-		/// <summary>
-		/// Gets or sets the <see cref="TypeConverterOptionsCache"/>.
-		/// </summary>
-		public virtual TypeConverterOptionsCache TypeConverterOptionsCache { get; set; } = new TypeConverterOptionsCache();
-
-		/// <summary>
-		/// Gets or sets the <see cref="TypeConverterOptionsCache"/>.
-		/// </summary>
-		public virtual TypeConverterCache TypeConverterCache { get; set; } = new TypeConverterCache();
-
-		/// <summary>
-		/// Gets or sets a value indicating if the
-		/// CSV file has a header record.
-		/// Default is true.
-		/// </summary>
-		public virtual bool HasHeaderRecord { get; set; } = true;
-
-		/// <summary>
-		/// Gets or sets the function that is called when a header validation check is ran. The default function
-		/// will throw a <see cref="ValidationException"/> if there is no header for a given member mapping.
-		/// You can supply your own function to do other things like logging the issue instead of throwing an exception.
-		/// Arguments: isValid, headerNames, headerNameIndex, context
-		/// </summary>
-		public virtual Action<bool, string[], int, ReadingContext> HeaderValidated { get; set; } = ConfigurationFunctions.HeaderValidated;
-
-		/// <summary>
-		/// Gets or sets the function that is called when a missing field is found. The default function will
-		/// throw a <see cref="MissingFieldException"/>. You can supply your own function to do other things
-		/// like logging the issue instead of throwing an exception.
-		/// Arguments: headerNames, index, context
-		/// </summary>
-		public virtual Action<string[], int, ReadingContext> MissingFieldFound { get; set; } = ConfigurationFunctions.MissingFieldFound;
-
-		/// <summary>
-		/// Gets or sets the function that is called when bad field data is found. A field
-		/// has bad data if it contains a quote and the field is not quoted (escaped).
-		/// You can supply your own function to do other things like logging the issue
-		/// instead of throwing an exception.
-		/// Arguments: context
-		/// </summary>
-		public virtual Action<ReadingContext> BadDataFound { get; set; } = ConfigurationFunctions.BadDataFound;
-
-		/// <summary>
-		/// Gets or sets the function that is called when a reading exception occurs.
-		/// The default function will re-throw the given exception. If you want to ignore
-		/// reading exceptions, you can supply your own function to do other things like
-		/// logging the issue.
-		/// Arguments: exception
-		/// </summary>
-		public virtual Func<CsvHelperException, bool> ReadingExceptionOccurred { get; set; } = ConfigurationFunctions.ReadingExceptionOccurred;
-
-		/// <summary>
-		/// Gets or sets the callback that will be called to
-		/// determine whether to skip the given record or not.
-		/// </summary>
-		public virtual Func<string[], bool> ShouldSkipRecord { get; set; } = ConfigurationFunctions.ShouldSkipRecord;
-
-		/// <summary>
-		/// Gets or sets a value indicating if a line break found in a quote field should
-		/// be considered bad data. True to consider a line break bad data, otherwise false.
-		/// Defaults to false.
-		/// </summary>
-		public virtual bool LineBreakInQuotedFieldIsBadData { get; set; }
-
-		/// <summary>
-		/// Gets or sets a value indicating if fields should be sanitized
-		/// to prevent malicious injection. This covers MS Excel, 
-		/// Google Sheets and Open Office Calc.
-		/// </summary>
-		public virtual bool SanitizeForInjection { get; set; }
-
-		/// <summary>
-		/// Gets or sets the characters that are used for injection attacks.
-		/// </summary>
-		public virtual char[] InjectionCharacters { get; set; } = new[] { '=', '@', '+', '-' };
-
-		/// <summary>
-		/// Gets or sets the character used to escape a detected injection.
-		/// </summary>
-		public virtual char InjectionEscapeCharacter { get; set; } = '\t';
-
-		/// <summary>
-		/// Gets or sets a value indicating whether changes in the column
-		/// count should be detected. If true, a <see cref="BadDataException"/>
-		/// will be thrown if a different column count is detected.
-		/// </summary>
-		/// <value>
-		/// <c>true</c> if [detect column count changes]; otherwise, <c>false</c>.
-		/// </value>
-		public virtual bool DetectColumnCountChanges { get; set; }
-
-		/// <summary>
-		/// Prepares the header field for matching against a member name.
-		/// The header field and the member name are both ran through this function.
-		/// You should do things like trimming, removing whitespace, removing underscores,
-		/// and making casing changes to ignore case.
-		/// </summary>
-		public virtual Func<string, int, string> PrepareHeaderForMatch { get; set; } = ConfigurationFunctions.PrepareHeaderForMatch;
-
-		/// <summary>
-		/// Determines if constructor parameters should be used to create
-		/// the class instead of the default constructor and members.
-		/// </summary>
-		public virtual Func<Type, bool> ShouldUseConstructorParameters { get; set; } = ConfigurationFunctions.ShouldUseConstructorParameters;
-
-		/// <summary>
-		/// Chooses the constructor to use for constuctor mapping.
-		/// </summary>
-		public virtual Func<Type, ConstructorInfo> GetConstructor { get; set; } = ConfigurationFunctions.GetConstructor;
-
-		/// <summary>
-		/// Gets or sets a value indicating whether references
-		/// should be ignored when auto mapping. True to ignore
-		/// references, otherwise false. Default is false.
-		/// </summary>
-		public virtual bool IgnoreReferences { get; set; }
-
-		/// <summary>
-		/// Gets or sets the field trimming options.
-		/// </summary>
-		public virtual TrimOptions TrimOptions { get; set; }
-
-		/// <summary>
-		/// Gets or sets the delimiter used to separate fields.
-		/// Default is CultureInfo.CurrentCulture.TextInfo.ListSeparator.
-		/// </summary>
-		public virtual string Delimiter
-		{
-			get { return delimiter; }
-			set
-			{
-				if (value == "\n")
-				{
-					throw new ConfigurationException("Newline is not a valid delimiter.");
-				}
-
-				if (value == "\r")
-				{
-					throw new ConfigurationException("Carriage return is not a valid delimiter.");
-				}
-
-				if (value == Convert.ToString(quote))
-				{
-					throw new ConfigurationException("You can not use the quote as a delimiter.");
-				}
-
-				delimiter = value;
-
-				quoteRequiredChars = BuildRequiredQuoteChars();
-			}
-		}
-
-		/// <summary>
-		/// Gets or sets the escape character used to escape a quote inside a field.
-		/// Default is '"'.
-		/// </summary>
-		public virtual char Escape
-		{
-			get { return escape; }
-			set
-			{
-				if (value == '\n')
-				{
-					throw new ConfigurationException("Newline is not a valid escape.");
-				}
-
-				if (value == '\r')
-				{
-					throw new ConfigurationException("Carriage return is not a valid escape.");
-				}
-
-				if (value.ToString() == delimiter)
-				{
-					throw new ConfigurationException("You can not use the delimiter as an escape.");
-				}
-
-				escape = value;
-
-				doubleQuoteString = escape + quoteString;
-			}
-		}
-
-		/// <summary>
-		/// Gets or sets the character used to quote fields.
-		/// Default is '"'.
-		/// </summary>
-		public virtual char Quote
-		{
-			get { return quote; }
-			set
-			{
-				if (value == '\n')
-				{
-					throw new ConfigurationException("Newline is not a valid quote.");
-				}
-
-				if (value == '\r')
-				{
-					throw new ConfigurationException("Carriage return is not a valid quote.");
-				}
-
-				if (value == '\0')
-				{
-					throw new ConfigurationException("Null is not a valid quote.");
-				}
-
-				if (Convert.ToString(value) == delimiter)
-				{
-					throw new ConfigurationException("You can not use the delimiter as a quote.");
-				}
-
-				quote = value;
-
-				quoteString = Convert.ToString(value, cultureInfo);
-				doubleQuoteString = escape + quoteString;
-			}
-		}
-
-		/// <summary>
-		/// Gets a string representation of the currently configured Quote character.
-		/// </summary>
-		/// <value>
-		/// The new quote string.
-		/// </value>
-		public virtual string QuoteString => quoteString;
-
-		/// <summary>
-		/// Gets a string representation of two of the currently configured Quote characters.
-		/// </summary>
-		/// <value>
-		/// The new double quote string.
-		/// </value>
-		public virtual string DoubleQuoteString => doubleQuoteString;
-
-		/// <summary>
-		/// Gets an array characters that require
-		/// the field to be quoted.
-		/// </summary>
-		public virtual char[] QuoteRequiredChars => quoteRequiredChars;
-
-		/// <summary>
-		/// Gets or sets the character used to denote
-		/// a line that is commented out. Default is '#'.
-		/// </summary>
-		public virtual char Comment { get; set; } = '#';
-
-		/// <summary>
-		/// Gets or sets a value indicating if comments are allowed.
-		/// True to allow commented out lines, otherwise false.
-		/// </summary>
-		public virtual bool AllowComments { get; set; }
-
-		/// <summary>
-		/// Gets or sets the size of the buffer
-		/// used for reading CSV files.
-		/// Default is 2048.
-		/// </summary>
-		public virtual int BufferSize { get; set; } = 2048;
-
-		/// <summary>
-		/// Gets or sets a value indicating whether all fields are quoted when writing,
-		/// or just ones that have to be. <see cref="QuoteAllFields"/> and
-		/// <see cref="QuoteNoFields"/> cannot be true at the same time. Turning one
-		/// on will turn the other off.
-		/// </summary>
-		/// <value>
-		///   <c>true</c> if all fields should be quoted; otherwise, <c>false</c>.
-		/// </value>
-		public virtual bool QuoteAllFields
-		{
-			get { return quoteAllFields; }
-			set
-			{
-				quoteAllFields = value;
-				if (quoteAllFields && quoteNoFields)
-				{
-					// Both can't be true at the same time.
-					quoteNoFields = false;
-				}
-			}
-		}
-
-		/// <summary>
-		/// Gets or sets a value indicating whether no fields are quoted when writing.
-		/// <see cref="QuoteAllFields"/> and <see cref="QuoteNoFields"/> cannot be true 
-		/// at the same time. Turning one on will turn the other off.
-		/// </summary>
-		/// <value>
-		///   <c>true</c> if [quote no fields]; otherwise, <c>false</c>.
-		/// </value>
-		public virtual bool QuoteNoFields
-		{
-			get { return quoteNoFields; }
-			set
-			{
-				quoteNoFields = value;
-				if (quoteNoFields && quoteAllFields)
-				{
-					// Both can't be true at the same time.
-					quoteAllFields = false;
-				}
-			}
-		}
-
-		/// <summary>
-		/// Gets or sets a value indicating whether the number of bytes should
-		/// be counted while parsing. Default is false. This will slow down parsing
-		/// because it needs to get the byte count of every char for the given encoding.
-		/// The <see cref="Encoding"/> needs to be set correctly for this to be accurate.
-		/// </summary>
-		public virtual bool CountBytes { get; set; }
-
-		/// <summary>
-		/// Gets or sets the encoding used when counting bytes.
-		/// </summary>
-		public virtual Encoding Encoding { get; set; } = Encoding.UTF8;
-
-		/// <summary>
-		/// Gets or sets the culture info used to read an write CSV files.
-		/// </summary>
-		public virtual CultureInfo CultureInfo
-		{
-			get { return cultureInfo; }
-			set { cultureInfo = value; }
-		}
-
-		/// <summary>
-		/// Gets or sets a value indicating if quotes should be
-		/// ignored when parsing and treated like any other character.
-		/// </summary>
-		public virtual bool IgnoreQuotes { get; set; }
-
-		/// <summary>
-		/// Gets or sets a value indicating if private
-		/// member should be read from and written to.
-		/// True to include private member, otherwise false. Default is false.
-		/// </summary>
-		public virtual bool IncludePrivateMembers { get; set; }
-
-		/// <summary>
-		/// Gets or sets the member types that are used when auto mapping.
-		/// MemberTypes are flags, so you can choose more than one.
-		/// Default is Properties.
-		/// </summary>
-		public virtual MemberTypes MemberTypes { get; set; } = MemberTypes.Properties;
-
-		/// <summary>
-		/// Gets or sets a value indicating if blank lines
-		/// should be ignored when reading.
-		/// True to ignore, otherwise false. Default is true.
-		/// </summary>
-		public virtual bool IgnoreBlankLines { get; set; } = true;
-
-		/// <summary>
-		/// Gets or sets a callback that will return the prefix for a reference header.
-		/// Arguments: memberType, memberName
-		/// </summary>
-		public virtual Func<Type, string, string> ReferenceHeaderPrefix { get; set; }
-
-		/// <summary>
-		/// Builds the values for the RequiredQuoteChars property.
-		/// </summary>
-		public virtual Func<char[]> BuildRequiredQuoteChars { get; set; }
-
-		/// <summary>
-		/// The configured <see cref="ClassMap"/>s.
-		/// </summary>
-		public virtual ClassMapCollection Maps => maps;
-
-		/// <summary>
-		/// Gets or sets a value indicating that during writing if a new 
-		/// object should be created when a reference member is null.
-		/// True to create a new object and use it's defaults for the
-		/// fields, or false to leave the fields empty for all the
-		/// reference member's member.
-		/// </summary>
-		public virtual bool UseNewObjectForNullReferenceMembers { get; set; } = true;
-
-		/// <summary>
-		/// Creates a new CsvConfiguration.
-		/// </summary>
-		public Configuration()
-		{
-			maps = new ClassMapCollection(this);
-
-			BuildRequiredQuoteChars = () =>
-			{
-				return delimiter.Length > 1 ?
-					new[] { '\r', '\n' } :
-					new[] { '\r', '\n', delimiter[0] };
-			};
-			quoteRequiredChars = BuildRequiredQuoteChars();
-		}
-
-		/// <summary>
-		/// Use a <see cref="ClassMap{T}" /> to configure mappings.
-		/// When using a class map, no members are mapped by default.
-		/// Only member specified in the mapping are used.
-		/// </summary>
-		/// <typeparam name="TMap">The type of mapping class to use.</typeparam>
-		public virtual TMap RegisterClassMap<TMap>() where TMap : ClassMap
-		{
-			var map = ReflectionHelper.CreateInstance<TMap>();
-			RegisterClassMap(map);
-
-			return map;
-		}
-
-		/// <summary>
-		/// Use a <see cref="ClassMap{T}" /> to configure mappings.
-		/// When using a class map, no members are mapped by default.
-		/// Only members specified in the mapping are used.
-		/// </summary>
-		/// <param name="classMapType">The type of mapping class to use.</param>
-		public virtual ClassMap RegisterClassMap(Type classMapType)
-		{
-			if (!typeof(ClassMap).IsAssignableFrom(classMapType))
-			{
-				throw new ArgumentException("The class map type must inherit from CsvClassMap.");
-			}
-
-			var map = (ClassMap)ReflectionHelper.CreateInstance(classMapType);
-			RegisterClassMap(map);
-
-			return map;
-		}
-
-		/// <summary>
-		/// Registers the class map.
-		/// </summary>
-		/// <param name="map">The class map to register.</param>
-		public virtual void RegisterClassMap(ClassMap map)
-		{
-			if (map.MemberMaps.Count == 0 && map.ReferenceMaps.Count == 0)
-			{
-				throw new ConfigurationException("No mappings were specified in the CsvClassMap.");
-			}
-
-			Maps.Add(map);
-		}
-
-		/// <summary>
-		/// Unregisters the class map.
-		/// </summary>
-		/// <typeparam name="TMap">The map type to unregister.</typeparam>
-		public virtual void UnregisterClassMap<TMap>()
-			where TMap : ClassMap
-		{
-			UnregisterClassMap(typeof(TMap));
-		}
-
-		/// <summary>
-		/// Unregisters the class map.
-		/// </summary>
-		/// <param name="classMapType">The map type to unregister.</param>
-		public virtual void UnregisterClassMap(Type classMapType)
-		{
-			maps.Remove(classMapType);
-		}
-
-		/// <summary>
-		/// Unregisters all class maps.
-		/// </summary>
-		public virtual void UnregisterClassMap()
-		{
-			maps.Clear();
-		}
-
-		/// <summary>
-		/// Generates a <see cref="ClassMap"/> for the type.
-		/// </summary>
-		/// <typeparam name="T">The type to generate the map for.</typeparam>
-		/// <returns>The generate map.</returns>
-		public virtual ClassMap<T> AutoMap<T>()
-		{
-			var map = ReflectionHelper.CreateInstance<DefaultClassMap<T>>();
-			map.AutoMap(this);
-			maps.Add(map);
-
-			return map;
-		}
-
-		/// <summary>
-		/// Generates a <see cref="ClassMap"/> for the type.
-		/// </summary>
-		/// <param name="type">The type to generate for the map.</param>
-		/// <returns>The generate map.</returns>
-		public virtual ClassMap AutoMap(Type type)
-		{
-			var mapType = typeof(DefaultClassMap<>).MakeGenericType(type);
-			var map = (ClassMap)ReflectionHelper.CreateInstance(mapType);
-			map.AutoMap(this);
-			maps.Add(map);
-
-			return map;
-		}
-	}
+﻿// Copyright 2009-2017 Josh Close and Contributors
+// This file is a part of CsvHelper and is dual licensed under MS-PL and Apache 2.0.
+// See LICENSE.txt for details or visit http://www.opensource.org/licenses/ms-pl.html for MS-PL and http://opensource.org/licenses/Apache-2.0 for Apache 2.0.
+// https://github.com/JoshClose/CsvHelper
+using System;
+using System.Globalization;
+using System.Reflection;
+using System.Text;
+
+using CsvHelper.TypeConversion;
+
+namespace CsvHelper.Configuration
+{
+	/// <summary>
+	/// Configuration used for reading and writing CSV data.
+	/// </summary>
+	public class Configuration : IReaderConfiguration, IWriterConfiguration
+	{
+		private string delimiter = CultureInfo.CurrentCulture.TextInfo.ListSeparator;
+		private char escape = '"';
+		private char quote = '"';
+		private string quoteString = "\"";
+		private string doubleQuoteString = "\"\"";
+		private char[] quoteRequiredChars;
+		private CultureInfo cultureInfo = CultureInfo.CurrentCulture;
+		private bool quoteAllFields;
+		private bool quoteNoFields;
+		private readonly ClassMapCollection maps;
+
+		/// <summary>
+		/// Gets or sets the <see cref="TypeConverterOptionsCache"/>.
+		/// </summary>
+		public virtual TypeConverterOptionsCache TypeConverterOptionsCache { get; set; } = new TypeConverterOptionsCache();
+
+		/// <summary>
+		/// Gets or sets the <see cref="TypeConverterOptionsCache"/>.
+		/// </summary>
+		public virtual TypeConverterCache TypeConverterCache { get; set; } = new TypeConverterCache();
+
+		/// <summary>
+		/// Gets or sets a value indicating if the
+		/// CSV file has a header record.
+		/// Default is true.
+		/// </summary>
+		public virtual bool HasHeaderRecord { get; set; } = true;
+
+		/// <summary>
+		/// Gets or sets the function that is called when a header validation check is ran. The default function
+		/// will throw a <see cref="ValidationException"/> if there is no header for a given member mapping.
+		/// You can supply your own function to do other things like logging the issue instead of throwing an exception.
+		/// Arguments: isValid, headerNames, headerNameIndex, context
+		/// </summary>
+		public virtual Action<bool, string[], int, ReadingContext> HeaderValidated { get; set; } = ConfigurationFunctions.HeaderValidated;
+
+		/// <summary>
+		/// Gets or sets the function that is called when a missing field is found. The default function will
+		/// throw a <see cref="MissingFieldException"/>. You can supply your own function to do other things
+		/// like logging the issue instead of throwing an exception.
+		/// Arguments: headerNames, index, context
+		/// </summary>
+		public virtual Action<string[], int, ReadingContext> MissingFieldFound { get; set; } = ConfigurationFunctions.MissingFieldFound;
+
+		/// <summary>
+		/// Gets or sets the function that is called when bad field data is found. A field
+		/// has bad data if it contains a quote and the field is not quoted (escaped).
+		/// You can supply your own function to do other things like logging the issue
+		/// instead of throwing an exception.
+		/// Arguments: context
+		/// </summary>
+		public virtual Action<ReadingContext> BadDataFound { get; set; } = ConfigurationFunctions.BadDataFound;
+
+		/// <summary>
+		/// Gets or sets the function that is called when a reading exception occurs.
+		/// The default function will re-throw the given exception. If you want to ignore
+		/// reading exceptions, you can supply your own function to do other things like
+		/// logging the issue.
+		/// Arguments: exception
+		/// </summary>
+		public virtual Func<CsvHelperException, bool> ReadingExceptionOccurred { get; set; } = ConfigurationFunctions.ReadingExceptionOccurred;
+
+		/// <summary>
+		/// Gets or sets the callback that will be called to
+		/// determine whether to skip the given record or not.
+		/// </summary>
+		public virtual Func<string[], bool> ShouldSkipRecord { get; set; } = ConfigurationFunctions.ShouldSkipRecord;
+
+		/// <summary>
+		/// Gets or sets a value indicating if a line break found in a quote field should
+		/// be considered bad data. True to consider a line break bad data, otherwise false.
+		/// Defaults to false.
+		/// </summary>
+		public virtual bool LineBreakInQuotedFieldIsBadData { get; set; }
+
+		/// <summary>
+		/// Gets or sets a value indicating if fields should be sanitized
+		/// to prevent malicious injection. This covers MS Excel, 
+		/// Google Sheets and Open Office Calc.
+		/// </summary>
+		public virtual bool SanitizeForInjection { get; set; }
+
+		/// <summary>
+		/// Gets or sets the characters that are used for injection attacks.
+		/// </summary>
+		public virtual char[] InjectionCharacters { get; set; } = new[] { '=', '@', '+', '-' };
+
+		/// <summary>
+		/// Gets or sets the character used to escape a detected injection.
+		/// </summary>
+		public virtual char InjectionEscapeCharacter { get; set; } = '\t';
+
+		/// <summary>
+		/// Gets or sets a value indicating whether changes in the column
+		/// count should be detected. If true, a <see cref="BadDataException"/>
+		/// will be thrown if a different column count is detected.
+		/// </summary>
+		/// <value>
+		/// <c>true</c> if [detect column count changes]; otherwise, <c>false</c>.
+		/// </value>
+		public virtual bool DetectColumnCountChanges { get; set; }
+
+		/// <summary>
+		/// Prepares the header field for matching against a member name.
+		/// The header field and the member name are both ran through this function.
+		/// You should do things like trimming, removing whitespace, removing underscores,
+		/// and making casing changes to ignore case.
+		/// </summary>
+		public virtual Func<string, int, string> PrepareHeaderForMatch { get; set; } = ConfigurationFunctions.PrepareHeaderForMatch;
+
+		/// <summary>
+		/// Determines if constructor parameters should be used to create
+		/// the class instead of the default constructor and members.
+		/// </summary>
+		public virtual Func<Type, bool> ShouldUseConstructorParameters { get; set; } = ConfigurationFunctions.ShouldUseConstructorParameters;
+
+		/// <summary>
+		/// Chooses the constructor to use for constuctor mapping.
+		/// </summary>
+		public virtual Func<Type, ConstructorInfo> GetConstructor { get; set; } = ConfigurationFunctions.GetConstructor;
+
+		/// <summary>
+		/// Gets or sets a value indicating whether references
+		/// should be ignored when auto mapping. True to ignore
+		/// references, otherwise false. Default is false.
+		/// </summary>
+		public virtual bool IgnoreReferences { get; set; }
+
+		/// <summary>
+		/// Gets or sets the field trimming options.
+		/// </summary>
+		public virtual TrimOptions TrimOptions { get; set; }
+
+		/// <summary>
+		/// Gets or sets the delimiter used to separate fields.
+		/// Default is CultureInfo.CurrentCulture.TextInfo.ListSeparator.
+		/// </summary>
+		public virtual string Delimiter
+		{
+			get { return delimiter; }
+			set
+			{
+				if (value == "\n")
+				{
+					throw new ConfigurationException("Newline is not a valid delimiter.");
+				}
+
+				if (value == "\r")
+				{
+					throw new ConfigurationException("Carriage return is not a valid delimiter.");
+				}
+
+				if (value == Convert.ToString(quote))
+				{
+					throw new ConfigurationException("You can not use the quote as a delimiter.");
+				}
+
+				delimiter = value;
+
+				quoteRequiredChars = BuildRequiredQuoteChars();
+			}
+		}
+
+		/// <summary>
+		/// Gets or sets the escape character used to escape a quote inside a field.
+		/// Default is '"'.
+		/// </summary>
+		public virtual char Escape
+		{
+			get { return escape; }
+			set
+			{
+				if (value == '\n')
+				{
+					throw new ConfigurationException("Newline is not a valid escape.");
+				}
+
+				if (value == '\r')
+				{
+					throw new ConfigurationException("Carriage return is not a valid escape.");
+				}
+
+				if (value.ToString() == delimiter)
+				{
+					throw new ConfigurationException("You can not use the delimiter as an escape.");
+				}
+
+				escape = value;
+
+				doubleQuoteString = escape + quoteString;
+			}
+		}
+
+		/// <summary>
+		/// Gets or sets the character used to quote fields.
+		/// Default is '"'.
+		/// </summary>
+		public virtual char Quote
+		{
+			get { return quote; }
+			set
+			{
+				if (value == '\n')
+				{
+					throw new ConfigurationException("Newline is not a valid quote.");
+				}
+
+				if (value == '\r')
+				{
+					throw new ConfigurationException("Carriage return is not a valid quote.");
+				}
+
+				if (value == '\0')
+				{
+					throw new ConfigurationException("Null is not a valid quote.");
+				}
+
+				if (Convert.ToString(value) == delimiter)
+				{
+					throw new ConfigurationException("You can not use the delimiter as a quote.");
+				}
+
+				quote = value;
+
+				quoteString = Convert.ToString(value, cultureInfo);
+				doubleQuoteString = escape + quoteString;
+			}
+		}
+
+		/// <summary>
+		/// Gets a string representation of the currently configured Quote character.
+		/// </summary>
+		/// <value>
+		/// The new quote string.
+		/// </value>
+		public virtual string QuoteString => quoteString;
+
+		/// <summary>
+		/// Gets a string representation of two of the currently configured Quote characters.
+		/// </summary>
+		/// <value>
+		/// The new double quote string.
+		/// </value>
+		public virtual string DoubleQuoteString => doubleQuoteString;
+
+		/// <summary>
+		/// Gets an array characters that require
+		/// the field to be quoted.
+		/// </summary>
+		public virtual char[] QuoteRequiredChars => quoteRequiredChars;
+
+		/// <summary>
+		/// Gets or sets the character used to denote
+		/// a line that is commented out. Default is '#'.
+		/// </summary>
+		public virtual char Comment { get; set; } = '#';
+
+		/// <summary>
+		/// Gets or sets a value indicating if comments are allowed.
+		/// True to allow commented out lines, otherwise false.
+		/// </summary>
+		public virtual bool AllowComments { get; set; }
+
+		/// <summary>
+		/// Gets or sets the size of the buffer
+		/// used for reading CSV files.
+		/// Default is 2048.
+		/// </summary>
+		public virtual int BufferSize { get; set; } = 2048;
+
+		/// <summary>
+		/// Gets or sets a value indicating whether all fields are quoted when writing,
+		/// or just ones that have to be. <see cref="QuoteAllFields"/> and
+		/// <see cref="QuoteNoFields"/> cannot be true at the same time. Turning one
+		/// on will turn the other off.
+		/// </summary>
+		/// <value>
+		///   <c>true</c> if all fields should be quoted; otherwise, <c>false</c>.
+		/// </value>
+		public virtual bool QuoteAllFields
+		{
+			get { return quoteAllFields; }
+			set
+			{
+				quoteAllFields = value;
+				if (quoteAllFields && quoteNoFields)
+				{
+					// Both can't be true at the same time.
+					quoteNoFields = false;
+				}
+			}
+		}
+
+		/// <summary>
+		/// Gets or sets a value indicating whether no fields are quoted when writing.
+		/// <see cref="QuoteAllFields"/> and <see cref="QuoteNoFields"/> cannot be true 
+		/// at the same time. Turning one on will turn the other off.
+		/// </summary>
+		/// <value>
+		///   <c>true</c> if [quote no fields]; otherwise, <c>false</c>.
+		/// </value>
+		public virtual bool QuoteNoFields
+		{
+			get { return quoteNoFields; }
+			set
+			{
+				quoteNoFields = value;
+				if (quoteNoFields && quoteAllFields)
+				{
+					// Both can't be true at the same time.
+					quoteAllFields = false;
+				}
+			}
+		}
+
+		/// <summary>
+		/// Gets or sets a value indicating whether the number of bytes should
+		/// be counted while parsing. Default is false. This will slow down parsing
+		/// because it needs to get the byte count of every char for the given encoding.
+		/// The <see cref="Encoding"/> needs to be set correctly for this to be accurate.
+		/// </summary>
+		public virtual bool CountBytes { get; set; }
+
+		/// <summary>
+		/// Gets or sets the encoding used when counting bytes.
+		/// </summary>
+		public virtual Encoding Encoding { get; set; } = Encoding.UTF8;
+
+		/// <summary>
+		/// Gets or sets the culture info used to read an write CSV files.
+		/// </summary>
+		public virtual CultureInfo CultureInfo
+		{
+			get { return cultureInfo; }
+			set { cultureInfo = value; }
+		}
+
+		/// <summary>
+		/// Gets or sets a value indicating if quotes should be
+		/// ignored when parsing and treated like any other character.
+		/// </summary>
+		public virtual bool IgnoreQuotes { get; set; }
+
+		/// <summary>
+		/// Gets or sets a value indicating if private
+		/// member should be read from and written to.
+		/// True to include private member, otherwise false. Default is false.
+		/// </summary>
+		public virtual bool IncludePrivateMembers { get; set; }
+
+		/// <summary>
+		/// Gets or sets the member types that are used when auto mapping.
+		/// MemberTypes are flags, so you can choose more than one.
+		/// Default is Properties.
+		/// </summary>
+		public virtual MemberTypes MemberTypes { get; set; } = MemberTypes.Properties;
+
+		/// <summary>
+		/// Gets or sets a value indicating if blank lines
+		/// should be ignored when reading.
+		/// True to ignore, otherwise false. Default is true.
+		/// </summary>
+		public virtual bool IgnoreBlankLines { get; set; } = true;
+
+		/// <summary>
+		/// Gets or sets a callback that will return the prefix for a reference header.
+		/// Arguments: memberType, memberName
+		/// </summary>
+		public virtual Func<Type, string, string> ReferenceHeaderPrefix { get; set; }
+
+		/// <summary>
+		/// Builds the values for the RequiredQuoteChars property.
+		/// </summary>
+		public virtual Func<char[]> BuildRequiredQuoteChars { get; set; }
+
+		/// <summary>
+		/// The configured <see cref="ClassMap"/>s.
+		/// </summary>
+		public virtual ClassMapCollection Maps => maps;
+
+		/// <summary>
+		/// Gets or sets a value indicating that during writing if a new 
+		/// object should be created when a reference member is null.
+		/// True to create a new object and use it's defaults for the
+		/// fields, or false to leave the fields empty for all the
+		/// reference member's member.
+		/// </summary>
+		public virtual bool UseNewObjectForNullReferenceMembers { get; set; } = true;
+
+		/// <summary>
+		/// Creates a new CsvConfiguration.
+		/// </summary>
+		public Configuration()
+		{
+			maps = new ClassMapCollection(this);
+
+			BuildRequiredQuoteChars = () =>
+			{
+				return delimiter.Length > 1 ?
+					new[] { '\r', '\n' } :
+					new[] { '\r', '\n', delimiter[0] };
+			};
+			quoteRequiredChars = BuildRequiredQuoteChars();
+		}
+
+		/// <summary>
+		/// Use a <see cref="ClassMap{T}" /> to configure mappings.
+		/// When using a class map, no members are mapped by default.
+		/// Only member specified in the mapping are used.
+		/// </summary>
+		/// <typeparam name="TMap">The type of mapping class to use.</typeparam>
+		public virtual TMap RegisterClassMap<TMap>() where TMap : ClassMap
+		{
+			var map = ReflectionHelper.CreateInstance<TMap>();
+			RegisterClassMap(map);
+
+			return map;
+		}
+
+		/// <summary>
+		/// Use a <see cref="ClassMap{T}" /> to configure mappings.
+		/// When using a class map, no members are mapped by default.
+		/// Only members specified in the mapping are used.
+		/// </summary>
+		/// <param name="classMapType">The type of mapping class to use.</param>
+		public virtual ClassMap RegisterClassMap(Type classMapType)
+		{
+			if (!typeof(ClassMap).IsAssignableFrom(classMapType))
+			{
+				throw new ArgumentException("The class map type must inherit from CsvClassMap.");
+			}
+
+			var map = (ClassMap)ReflectionHelper.CreateInstance(classMapType);
+			RegisterClassMap(map);
+
+			return map;
+		}
+
+		/// <summary>
+		/// Registers the class map.
+		/// </summary>
+		/// <param name="map">The class map to register.</param>
+		public virtual void RegisterClassMap(ClassMap map)
+		{
+			if (map.MemberMaps.Count == 0 && map.ReferenceMaps.Count == 0)
+			{
+				throw new ConfigurationException("No mappings were specified in the CsvClassMap.");
+			}
+
+			Maps.Add(map);
+		}
+
+		/// <summary>
+		/// Unregisters the class map.
+		/// </summary>
+		/// <typeparam name="TMap">The map type to unregister.</typeparam>
+		public virtual void UnregisterClassMap<TMap>()
+			where TMap : ClassMap
+		{
+			UnregisterClassMap(typeof(TMap));
+		}
+
+		/// <summary>
+		/// Unregisters the class map.
+		/// </summary>
+		/// <param name="classMapType">The map type to unregister.</param>
+		public virtual void UnregisterClassMap(Type classMapType)
+		{
+			maps.Remove(classMapType);
+		}
+
+		/// <summary>
+		/// Unregisters all class maps.
+		/// </summary>
+		public virtual void UnregisterClassMap()
+		{
+			maps.Clear();
+		}
+
+		/// <summary>
+		/// Generates a <see cref="ClassMap"/> for the type.
+		/// </summary>
+		/// <typeparam name="T">The type to generate the map for.</typeparam>
+		/// <returns>The generate map.</returns>
+		public virtual ClassMap<T> AutoMap<T>()
+		{
+			var map = ReflectionHelper.CreateInstance<DefaultClassMap<T>>();
+			map.AutoMap(this);
+			maps.Add(map);
+
+			return map;
+		}
+
+		/// <summary>
+		/// Generates a <see cref="ClassMap"/> for the type.
+		/// </summary>
+		/// <param name="type">The type to generate for the map.</param>
+		/// <returns>The generate map.</returns>
+		public virtual ClassMap AutoMap(Type type)
+		{
+			var mapType = typeof(DefaultClassMap<>).MakeGenericType(type);
+			var map = (ClassMap)ReflectionHelper.CreateInstance(mapType);
+			map.AutoMap(this);
+			maps.Add(map);
+
+			return map;
+		}
+	}
 }