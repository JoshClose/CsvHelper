--- conflicted
+++ resolved
@@ -1,119 +1,116 @@
-﻿<?xml version="1.0" encoding="utf-8"?>
-<Project ToolsVersion="4.0" DefaultTargets="Build" xmlns="http://schemas.microsoft.com/developer/msbuild/2003">
-  <PropertyGroup>
-    <Configuration Condition=" '$(Configuration)' == '' ">Debug</Configuration>
-    <Platform Condition=" '$(Platform)' == '' ">AnyCPU</Platform>
-    <ProductVersion>9.0.30729</ProductVersion>
-    <SchemaVersion>2.0</SchemaVersion>
-    <ProjectGuid>{968A4E7C-B1E9-457E-B1F9-A774E68926C6}</ProjectGuid>
-    <OutputType>Library</OutputType>
-    <AppDesignerFolder>Properties</AppDesignerFolder>
-    <RootNamespace>CsvHelper</RootNamespace>
-    <AssemblyName>CsvHelper</AssemblyName>
-    <TargetFrameworkVersion>v3.5</TargetFrameworkVersion>
-    <FileAlignment>512</FileAlignment>
-    <SignAssembly>true</SignAssembly>
-    <AssemblyOriginatorKeyFile>CsvHelper.snk</AssemblyOriginatorKeyFile>
-    <DelaySign>false</DelaySign>
-    <FileUpgradeFlags>
-    </FileUpgradeFlags>
-    <OldToolsVersion>3.5</OldToolsVersion>
-    <UpgradeBackupLocation />
-    <PublishUrl>publish\</PublishUrl>
-    <Install>true</Install>
-    <InstallFrom>Disk</InstallFrom>
-    <UpdateEnabled>false</UpdateEnabled>
-    <UpdateMode>Foreground</UpdateMode>
-    <UpdateInterval>7</UpdateInterval>
-    <UpdateIntervalUnits>Days</UpdateIntervalUnits>
-    <UpdatePeriodically>false</UpdatePeriodically>
-    <UpdateRequired>false</UpdateRequired>
-    <MapFileExtensions>true</MapFileExtensions>
-    <ApplicationRevision>0</ApplicationRevision>
-    <ApplicationVersion>1.0.0.%2a</ApplicationVersion>
-    <IsWebBootstrapper>false</IsWebBootstrapper>
-    <UseApplicationTrust>false</UseApplicationTrust>
-    <BootstrapperEnabled>true</BootstrapperEnabled>
-  </PropertyGroup>
-  <PropertyGroup Condition=" '$(Configuration)|$(Platform)' == 'Debug|AnyCPU' ">
-    <DebugSymbols>true</DebugSymbols>
-    <DebugType>full</DebugType>
-    <Optimize>true</Optimize>
-    <OutputPath>bin\Debug\</OutputPath>
-    <DefineConstants>DEBUG;TRACE</DefineConstants>
-    <ErrorReport>prompt</ErrorReport>
-    <WarningLevel>4</WarningLevel>
-    <DocumentationFile>bin\Debug\CsvHelper.XML</DocumentationFile>
-    <CodeAnalysisRuleSet>AllRules.ruleset</CodeAnalysisRuleSet>
-  </PropertyGroup>
-  <PropertyGroup Condition=" '$(Configuration)|$(Platform)' == 'Release|AnyCPU' ">
-    <DebugType>pdbonly</DebugType>
-    <Optimize>true</Optimize>
-    <OutputPath>bin\Release\</OutputPath>
-    <DefineConstants>DEBUG;TRACE</DefineConstants>
-    <ErrorReport>prompt</ErrorReport>
-    <WarningLevel>4</WarningLevel>
-    <DocumentationFile>bin\Release\CsvHelper.XML</DocumentationFile>
-    <CodeAnalysisRuleSet>AllRules.ruleset</CodeAnalysisRuleSet>
-  </PropertyGroup>
-  <ItemGroup>
-    <Reference Include="System" />
-    <Reference Include="System.Core">
-      <RequiredTargetFramework>3.5</RequiredTargetFramework>
-    </Reference>
-    <Reference Include="System.Data" />
-    <Reference Include="System.Xml" />
-  </ItemGroup>
-  <ItemGroup>
-    <Compile Include="CsvFieldAttribute.cs" />
-    <Compile Include="CsvHelperException.cs" />
-<<<<<<< HEAD
-=======
-    <Compile Include="CsvMissingFieldException.cs" />
->>>>>>> fd8e0d09
-    <Compile Include="CsvParser.cs" />
-    <Compile Include="CsvParserException.cs" />
-    <Compile Include="CsvParserOptions.cs" />
-    <Compile Include="CsvPropertyInfo.cs" />
-    <Compile Include="CsvPropertyInfoComparer.cs" />
-    <Compile Include="CsvReader.cs" />
-    <Compile Include="CsvReaderException.cs" />
-    <Compile Include="CsvReaderOptions.cs" />
-    <Compile Include="CsvWriter.cs" />
-    <Compile Include="CsvWriterException.cs" />
-    <Compile Include="CsvWriterOptions.cs" />
-    <Compile Include="ICsvParser.cs" />
-    <Compile Include="ICsvReader.cs" />
-    <Compile Include="ICsvWriter.cs" />
-    <Compile Include="Properties\AssemblyInfo.cs" />
-    <Compile Include="ReflectionHelper.cs" />
-  </ItemGroup>
-  <ItemGroup>
-    <None Include="CsvHelper.snk" />
-  </ItemGroup>
-  <ItemGroup>
-    <BootstrapperPackage Include="Microsoft.Net.Client.3.5">
-      <Visible>False</Visible>
-      <ProductName>.NET Framework 3.5 SP1 Client Profile</ProductName>
-      <Install>false</Install>
-    </BootstrapperPackage>
-    <BootstrapperPackage Include="Microsoft.Net.Framework.3.5.SP1">
-      <Visible>False</Visible>
-      <ProductName>.NET Framework 3.5 SP1</ProductName>
-      <Install>true</Install>
-    </BootstrapperPackage>
-    <BootstrapperPackage Include="Microsoft.Windows.Installer.3.1">
-      <Visible>False</Visible>
-      <ProductName>Windows Installer 3.1</ProductName>
-      <Install>true</Install>
-    </BootstrapperPackage>
-  </ItemGroup>
-  <Import Project="$(MSBuildToolsPath)\Microsoft.CSharp.targets" />
-  <!-- To modify your build process, add your task inside one of the targets below and uncomment it. 
-       Other similar extension points exist, see Microsoft.Common.targets.
-  <Target Name="BeforeBuild">
-  </Target>
-  <Target Name="AfterBuild">
-  </Target>
-  -->
+﻿<?xml version="1.0" encoding="utf-8"?>
+<Project ToolsVersion="4.0" DefaultTargets="Build" xmlns="http://schemas.microsoft.com/developer/msbuild/2003">
+  <PropertyGroup>
+    <Configuration Condition=" '$(Configuration)' == '' ">Debug</Configuration>
+    <Platform Condition=" '$(Platform)' == '' ">AnyCPU</Platform>
+    <ProductVersion>9.0.30729</ProductVersion>
+    <SchemaVersion>2.0</SchemaVersion>
+    <ProjectGuid>{968A4E7C-B1E9-457E-B1F9-A774E68926C6}</ProjectGuid>
+    <OutputType>Library</OutputType>
+    <AppDesignerFolder>Properties</AppDesignerFolder>
+    <RootNamespace>CsvHelper</RootNamespace>
+    <AssemblyName>CsvHelper</AssemblyName>
+    <TargetFrameworkVersion>v3.5</TargetFrameworkVersion>
+    <FileAlignment>512</FileAlignment>
+    <SignAssembly>true</SignAssembly>
+    <AssemblyOriginatorKeyFile>CsvHelper.snk</AssemblyOriginatorKeyFile>
+    <DelaySign>false</DelaySign>
+    <FileUpgradeFlags>
+    </FileUpgradeFlags>
+    <OldToolsVersion>3.5</OldToolsVersion>
+    <UpgradeBackupLocation />
+    <PublishUrl>publish\</PublishUrl>
+    <Install>true</Install>
+    <InstallFrom>Disk</InstallFrom>
+    <UpdateEnabled>false</UpdateEnabled>
+    <UpdateMode>Foreground</UpdateMode>
+    <UpdateInterval>7</UpdateInterval>
+    <UpdateIntervalUnits>Days</UpdateIntervalUnits>
+    <UpdatePeriodically>false</UpdatePeriodically>
+    <UpdateRequired>false</UpdateRequired>
+    <MapFileExtensions>true</MapFileExtensions>
+    <ApplicationRevision>0</ApplicationRevision>
+    <ApplicationVersion>1.0.0.%2a</ApplicationVersion>
+    <IsWebBootstrapper>false</IsWebBootstrapper>
+    <UseApplicationTrust>false</UseApplicationTrust>
+    <BootstrapperEnabled>true</BootstrapperEnabled>
+  </PropertyGroup>
+  <PropertyGroup Condition=" '$(Configuration)|$(Platform)' == 'Debug|AnyCPU' ">
+    <DebugSymbols>true</DebugSymbols>
+    <DebugType>full</DebugType>
+    <Optimize>true</Optimize>
+    <OutputPath>bin\Debug\</OutputPath>
+    <DefineConstants>DEBUG;TRACE</DefineConstants>
+    <ErrorReport>prompt</ErrorReport>
+    <WarningLevel>4</WarningLevel>
+    <DocumentationFile>bin\Debug\CsvHelper.XML</DocumentationFile>
+    <CodeAnalysisRuleSet>AllRules.ruleset</CodeAnalysisRuleSet>
+  </PropertyGroup>
+  <PropertyGroup Condition=" '$(Configuration)|$(Platform)' == 'Release|AnyCPU' ">
+    <DebugType>pdbonly</DebugType>
+    <Optimize>true</Optimize>
+    <OutputPath>bin\Release\</OutputPath>
+    <DefineConstants>DEBUG;TRACE</DefineConstants>
+    <ErrorReport>prompt</ErrorReport>
+    <WarningLevel>4</WarningLevel>
+    <DocumentationFile>bin\Release\CsvHelper.XML</DocumentationFile>
+    <CodeAnalysisRuleSet>AllRules.ruleset</CodeAnalysisRuleSet>
+  </PropertyGroup>
+  <ItemGroup>
+    <Reference Include="System" />
+    <Reference Include="System.Core">
+      <RequiredTargetFramework>3.5</RequiredTargetFramework>
+    </Reference>
+    <Reference Include="System.Data" />
+    <Reference Include="System.Xml" />
+  </ItemGroup>
+  <ItemGroup>
+    <Compile Include="CsvFieldAttribute.cs" />
+    <Compile Include="CsvHelperException.cs" />
+    <Compile Include="CsvMissingFieldException.cs" />
+    <Compile Include="CsvParser.cs" />
+    <Compile Include="CsvParserException.cs" />
+    <Compile Include="CsvParserOptions.cs" />
+    <Compile Include="CsvPropertyInfo.cs" />
+    <Compile Include="CsvPropertyInfoComparer.cs" />
+    <Compile Include="CsvReader.cs" />
+    <Compile Include="CsvReaderException.cs" />
+    <Compile Include="CsvReaderOptions.cs" />
+    <Compile Include="CsvWriter.cs" />
+    <Compile Include="CsvWriterException.cs" />
+    <Compile Include="CsvWriterOptions.cs" />
+    <Compile Include="ICsvParser.cs" />
+    <Compile Include="ICsvReader.cs" />
+    <Compile Include="ICsvWriter.cs" />
+    <Compile Include="Properties\AssemblyInfo.cs" />
+    <Compile Include="ReflectionHelper.cs" />
+  </ItemGroup>
+  <ItemGroup>
+    <None Include="CsvHelper.snk" />
+  </ItemGroup>
+  <ItemGroup>
+    <BootstrapperPackage Include="Microsoft.Net.Client.3.5">
+      <Visible>False</Visible>
+      <ProductName>.NET Framework 3.5 SP1 Client Profile</ProductName>
+      <Install>false</Install>
+    </BootstrapperPackage>
+    <BootstrapperPackage Include="Microsoft.Net.Framework.3.5.SP1">
+      <Visible>False</Visible>
+      <ProductName>.NET Framework 3.5 SP1</ProductName>
+      <Install>true</Install>
+    </BootstrapperPackage>
+    <BootstrapperPackage Include="Microsoft.Windows.Installer.3.1">
+      <Visible>False</Visible>
+      <ProductName>Windows Installer 3.1</ProductName>
+      <Install>true</Install>
+    </BootstrapperPackage>
+  </ItemGroup>
+  <Import Project="$(MSBuildToolsPath)\Microsoft.CSharp.targets" />
+  <!-- To modify your build process, add your task inside one of the targets below and uncomment it. 
+       Other similar extension points exist, see Microsoft.Common.targets.
+  <Target Name="BeforeBuild">
+  </Target>
+  <Target Name="AfterBuild">
+  </Target>
+  -->
 </Project>