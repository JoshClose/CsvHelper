﻿// Copyright 2009-2024 Josh Close
// This file is a part of CsvHelper and is dual licensed under MS-PL and Apache 2.0.
// See LICENSE.txt for details or visit http://www.opensource.org/licenses/ms-pl.html for MS-PL and http://opensource.org/licenses/Apache-2.0 for Apache 2.0.
// https://github.com/JoshClose/CsvHelper
using System.Diagnostics;
using System.Runtime.CompilerServices;
<<<<<<< HEAD
using System.Runtime.InteropServices;
using System.Text;
using System.Threading.Tasks;
=======
>>>>>>> 852bd465

// https://blog.markvincze.com/back-to-basics-dictionary-part-2-net-implementation/

namespace CsvHelper;

/// <summary>
/// Caches fields.
/// Based on C#'s <see cref="Dictionary{TKey, TValue}"/>.
/// </summary>
internal class FieldCache
{
	private readonly int maxFieldSize;
	private int size;
	private int[] buckets;
	private Entry[] entries;
	private int count;

	public FieldCache(int initialSize = 128, int maxFieldSize = 128)
	{
		this.maxFieldSize = maxFieldSize;
		size = initialSize;
		buckets = new int[size];
		entries = new Entry[size];
	}

	public string GetField(char[] buffer, int start, int length)
	{
		if (length == 0)
		{
			return string.Empty;
		}

<<<<<<< HEAD
		public string GetField(ReadOnlySpan<char> buffer)
		{
			if (buffer.IsEmpty)
			{
				return string.Empty;
			}

			if (buffer.Length > maxFieldSize)
			{
				return buffer.ToString();
			}

			var hashCode = GetHashCode(buffer);
			ref var bucket = ref GetBucket(hashCode);
			int i = bucket - 1;
			while ((uint)i < (uint)entries.Length)
			{
				ref var entry = ref entries[i];

				if (entry.HashCode == hashCode && entry.Value.AsSpan().SequenceEqual(buffer))
				{
					return entry.Value;
				}
=======
		if (length > maxFieldSize)
		{
			return new string(buffer, start, length);
		}
>>>>>>> 852bd465

		var hashCode = GetHashCode(buffer, start, length);
		ref var bucket = ref GetBucket(hashCode);
		int i = bucket - 1;
		while ((uint)i < (uint)entries.Length)
		{
			ref var entry = ref entries[i];

			if (entry.HashCode == hashCode && entry.Value.AsSpan().SequenceEqual(new Span<char>(buffer, start, length)))
			{
				return entry.Value;
			}

<<<<<<< HEAD
			ref var reference = ref entries[count];
			reference.HashCode = hashCode;
			reference.Next = bucket - 1;
			reference.Value = buffer.ToString();
			bucket = count + 1;
			count++;
=======
			i = entry.Next;
		}
>>>>>>> 852bd465

		if (count == entries.Length)
		{
			Resize();
			bucket = ref GetBucket(hashCode);
		}

<<<<<<< HEAD
		[MethodImpl(MethodImplOptions.AggressiveInlining)]
		private static uint GetHashCode(ReadOnlySpan<char> buffer)
=======
		ref var reference = ref entries[count];
		reference.HashCode = hashCode;
		reference.Next = bucket - 1;
		reference.Value = new string(buffer, start, length);
		bucket = count + 1;
		count++;

		return reference.Value;
	}

	[MethodImpl(MethodImplOptions.AggressiveInlining)]
	private uint GetHashCode(char[] buffer, int start, int length)
	{
		unchecked
>>>>>>> 852bd465
		{
			uint hash = 17;
			for (var i = start; i < start + length; i++)
			{
<<<<<<< HEAD
#if NET6_0_OR_GREATER
				HashCode hash = new();
				hash.AddBytes(MemoryMarshal.AsBytes(buffer));
				return (uint)hash.ToHashCode();
#else
				uint hash = 17;
				foreach (char c in buffer)
				{
					hash = hash * 31 + c;
				}

				return hash;
#endif
=======
				hash = hash * 31 + buffer[i];
>>>>>>> 852bd465
			}

			return hash;
		}
	}

	[MethodImpl(MethodImplOptions.AggressiveInlining)]
	private ref int GetBucket(uint hashCode)
	{
		return ref buckets[hashCode & buckets.Length - 1];
	}

	[MethodImpl(MethodImplOptions.AggressiveInlining)]
	private void Resize()
	{
		size *= 2;

		var tempEntries = new Entry[size];

		Array.Copy(entries, tempEntries, count);

		buckets = new int[size];

		for (int i = 0; i < count; i++)
		{
			ref var tempEntry = ref tempEntries[i];

			if (tempEntry.Next >= -1)
			{
				ref var bucket = ref GetBucket(tempEntry.HashCode);
				tempEntry.Next = bucket - 1;
				bucket = i + 1;
			}
		}

		entries = tempEntries;
	}

	[DebuggerDisplay("HashCode = {HashCode}, Next = {Next}, Value = {Value}")]
	private struct Entry
	{
		public uint HashCode;

		public int Next;

		public string Value;
	}
}<|MERGE_RESOLUTION|>--- conflicted
+++ resolved
@@ -4,12 +4,7 @@
 // https://github.com/JoshClose/CsvHelper
 using System.Diagnostics;
 using System.Runtime.CompilerServices;
-<<<<<<< HEAD
 using System.Runtime.InteropServices;
-using System.Text;
-using System.Threading.Tasks;
-=======
->>>>>>> 852bd465
 
 // https://blog.markvincze.com/back-to-basics-dictionary-part-2-net-implementation/
 
@@ -35,67 +30,32 @@
 		entries = new Entry[size];
 	}
 
-	public string GetField(char[] buffer, int start, int length)
+	public string GetField(ReadOnlySpan<char> buffer)
 	{
-		if (length == 0)
+		if (buffer.IsEmpty)
 		{
 			return string.Empty;
 		}
 
-<<<<<<< HEAD
-		public string GetField(ReadOnlySpan<char> buffer)
+		if (buffer.Length > maxFieldSize)
 		{
-			if (buffer.IsEmpty)
-			{
-				return string.Empty;
-			}
+			return buffer.ToString();
+		}
 
-			if (buffer.Length > maxFieldSize)
-			{
-				return buffer.ToString();
-			}
-
-			var hashCode = GetHashCode(buffer);
-			ref var bucket = ref GetBucket(hashCode);
-			int i = bucket - 1;
-			while ((uint)i < (uint)entries.Length)
-			{
-				ref var entry = ref entries[i];
-
-				if (entry.HashCode == hashCode && entry.Value.AsSpan().SequenceEqual(buffer))
-				{
-					return entry.Value;
-				}
-=======
-		if (length > maxFieldSize)
-		{
-			return new string(buffer, start, length);
-		}
->>>>>>> 852bd465
-
-		var hashCode = GetHashCode(buffer, start, length);
+		var hashCode = GetHashCode(buffer);
 		ref var bucket = ref GetBucket(hashCode);
 		int i = bucket - 1;
 		while ((uint)i < (uint)entries.Length)
 		{
 			ref var entry = ref entries[i];
 
-			if (entry.HashCode == hashCode && entry.Value.AsSpan().SequenceEqual(new Span<char>(buffer, start, length)))
+			if (entry.HashCode == hashCode && entry.Value.AsSpan().SequenceEqual(buffer))
 			{
 				return entry.Value;
 			}
 
-<<<<<<< HEAD
-			ref var reference = ref entries[count];
-			reference.HashCode = hashCode;
-			reference.Next = bucket - 1;
-			reference.Value = buffer.ToString();
-			bucket = count + 1;
-			count++;
-=======
 			i = entry.Next;
 		}
->>>>>>> 852bd465
 
 		if (count == entries.Length)
 		{
@@ -103,14 +63,10 @@
 			bucket = ref GetBucket(hashCode);
 		}
 
-<<<<<<< HEAD
-		[MethodImpl(MethodImplOptions.AggressiveInlining)]
-		private static uint GetHashCode(ReadOnlySpan<char> buffer)
-=======
 		ref var reference = ref entries[count];
 		reference.HashCode = hashCode;
 		reference.Next = bucket - 1;
-		reference.Value = new string(buffer, start, length);
+		reference.Value = buffer.ToString();
 		bucket = count + 1;
 		count++;
 
@@ -118,34 +74,23 @@
 	}
 
 	[MethodImpl(MethodImplOptions.AggressiveInlining)]
-	private uint GetHashCode(char[] buffer, int start, int length)
+	private static uint GetHashCode(ReadOnlySpan<char> buffer)
 	{
 		unchecked
->>>>>>> 852bd465
 		{
+#if NET6_0_OR_GREATER
+			HashCode hash = new();
+			hash.AddBytes(MemoryMarshal.AsBytes(buffer));
+			return (uint)hash.ToHashCode();
+#else
 			uint hash = 17;
-			for (var i = start; i < start + length; i++)
+			foreach (char c in buffer)
 			{
-<<<<<<< HEAD
-#if NET6_0_OR_GREATER
-				HashCode hash = new();
-				hash.AddBytes(MemoryMarshal.AsBytes(buffer));
-				return (uint)hash.ToHashCode();
-#else
-				uint hash = 17;
-				foreach (char c in buffer)
-				{
-					hash = hash * 31 + c;
-				}
-
-				return hash;
-#endif
-=======
-				hash = hash * 31 + buffer[i];
->>>>>>> 852bd465
+				hash = hash * 31 + c;
 			}
 
 			return hash;
+#endif
 		}
 	}
 
