--- conflicted
+++ resolved
@@ -1,130 +1,107 @@
-﻿// Copyright 2009-2024 Josh Close
-// This file is a part of CsvHelper and is dual licensed under MS-PL and Apache 2.0.
-// See LICENSE.txt for details or visit http://www.opensource.org/licenses/ms-pl.html for MS-PL and http://opensource.org/licenses/Apache-2.0 for Apache 2.0.
-// https://github.com/JoshClose/CsvHelper
-using CsvHelper.Configuration;
-
-namespace CsvHelper;
-
-/// <summary>
-/// Defines methods used the parse a CSV file.
-/// </summary>
-public interface IParser : IDisposable
-{
-	/// <summary>
-	/// Gets the count of how many bytes have been read.
-	/// <see cref="IParserConfiguration.CountBytes"/> needs
-	/// to be enabled for this value to be populated.
-	/// </summary>
-	long ByteCount { get; }
-
-	/// <summary>
-	/// Gets the count of how many characters have been read.
-	/// </summary>
-	long CharCount { get; }
-
-	/// <summary>
-	/// Gets the number of fields for the current row.
-	/// </summary>
-	int Count { get; }
-
-<<<<<<< HEAD
-		/// <summary>
-		/// Gets the field at the specified index for the current row.
-		/// </summary>
-		/// <param name="index">The index of the field in the current row.</param>
-		/// <returns>A <see cref="string"/> representing the field at the specified index in the current row.</returns>
-		string this[int index] { get; }
-
-		/// <summary>
-		/// Gets a span over the field at the specified index in the current row.
-		/// </summary>
-		/// <param name="index">The index of the field in the current row.</param>
-		/// <returns>A span representing the field at the specified index in the current row.</returns>
-		ReadOnlySpan<char> GetFieldSpan(int index)
-#if NET
-			=> this[index]
-#endif
-			;
-
-		/// <summary>
-		/// Gets the record for the current row. Note:
-		/// It is much more efficient to only get the fields you need. If
-		/// you need all fields, then use this.
-		/// </summary>
-		string[] Record { get; }
-=======
-	/// <summary>
-	/// Gets the field at the specified index for the current row.
-	/// </summary>
-	/// <param name="index">The index.</param>
-	/// <returns>The field.</returns>
-	string this[int index] { get; }
-
-	/// <summary>
-	/// Gets the record for the current row. Note:
-	/// It is much more efficient to only get the fields you need. If
-	/// you need all fields, then use this.
-	/// </summary>
-	string[]? Record { get; }
->>>>>>> 852bd465
-
-	/// <summary>
-	/// Gets the raw record for the current row.
-	/// </summary>
-	string RawRecord { get; }
-
-<<<<<<< HEAD
-		/// <summary>
-		/// Gets a span over the raw record for the current row.
-		/// </summary>
-		ReadOnlySpan<char> RawRecordSpan
-#if NET
-			=> RawRecord;
-#else
-			{ get; }
-#endif
-
-		/// <summary>
-		/// Gets the CSV row the parser is currently on.
-		/// </summary>
-		int Row { get; }
-=======
-	/// <summary>
-	/// Gets the CSV row the parser is currently on.
-	/// </summary>
-	int Row { get; }
->>>>>>> 852bd465
-
-	/// <summary>
-	/// Gets the raw row the parser is currently on.
-	/// </summary>
-	int RawRow { get; }
-
-	/// <summary>
-	/// The delimiter the parser is using.
-	/// </summary>
-	string Delimiter { get; }
-
-	/// <summary>
-	/// Gets the reading context.
-	/// </summary>
-	CsvContext Context { get; }
-
-	/// <summary>
-	/// Gets the configuration.
-	/// </summary>
-	IParserConfiguration Configuration { get; }
-
-	/// <summary>
-	/// Reads a record from the CSV file.
-	/// </summary>
-	/// <returns>True if there are more records to read, otherwise false.</returns>
-	bool Read();
-
-	/// <summary>
-	/// Reads a record from the CSV file asynchronously.
-	/// </summary>
-	/// <returns>True if there are more records to read, otherwise false.</returns>
-	Task<bool> ReadAsync();
-}
+﻿// Copyright 2009-2024 Josh Close
+// This file is a part of CsvHelper and is dual licensed under MS-PL and Apache 2.0.
+// See LICENSE.txt for details or visit http://www.opensource.org/licenses/ms-pl.html for MS-PL and http://opensource.org/licenses/Apache-2.0 for Apache 2.0.
+// https://github.com/JoshClose/CsvHelper
+using CsvHelper.Configuration;
+
+namespace CsvHelper;
+
+/// <summary>
+/// Defines methods used the parse a CSV file.
+/// </summary>
+public interface IParser : IDisposable
+{
+	/// <summary>
+	/// Gets the count of how many bytes have been read.
+	/// <see cref="IParserConfiguration.CountBytes"/> needs
+	/// to be enabled for this value to be populated.
+	/// </summary>
+	long ByteCount { get; }
+
+	/// <summary>
+	/// Gets the count of how many characters have been read.
+	/// </summary>
+	long CharCount { get; }
+
+	/// <summary>
+	/// Gets the number of fields for the current row.
+	/// </summary>
+	int Count { get; }
+
+	/// <summary>
+	/// Gets the field at the specified index for the current row.
+	/// </summary>
+	/// <param name="index">The index of the field in the current row.</param>
+	/// <returns>A <see cref="string"/> representing the field at the specified index in the current row.</returns>
+	string this[int index] { get; }
+
+	/// <summary>
+	/// Gets a span over the field at the specified index in the current row.
+	/// </summary>
+	/// <param name="index">The index of the field in the current row.</param>
+	/// <returns>A span representing the field at the specified index in the current row.</returns>
+	ReadOnlySpan<char> GetFieldSpan(int index)
+#if NET
+		=> this[index]
+#endif
+		;
+
+	/// <summary>
+	/// Gets the record for the current row. Note:
+	/// It is much more efficient to only get the fields you need. If
+	/// you need all fields, then use this.
+	/// </summary>
+	string[]? Record { get; }
+
+	/// <summary>
+	/// Gets the raw record for the current row.
+	/// </summary>
+	string RawRecord { get; }
+
+	/// <summary>
+	/// Gets a span over the raw record for the current row.
+	/// </summary>
+	ReadOnlySpan<char> RawRecordSpan
+#if NET
+		=> RawRecord;
+#else
+			{ get; }
+#endif
+
+	/// <summary>
+	/// Gets the CSV row the parser is currently on.
+	/// </summary>
+	int Row { get; }
+
+	/// <summary>
+	/// Gets the raw row the parser is currently on.
+	/// </summary>
+	int RawRow { get; }
+
+	/// <summary>
+	/// The delimiter the parser is using.
+	/// </summary>
+	string Delimiter { get; }
+
+	/// <summary>
+	/// Gets the reading context.
+	/// </summary>
+	CsvContext Context { get; }
+
+	/// <summary>
+	/// Gets the configuration.
+	/// </summary>
+	IParserConfiguration Configuration { get; }
+
+	/// <summary>
+	/// Reads a record from the CSV file.
+	/// </summary>
+	/// <returns>True if there are more records to read, otherwise false.</returns>
+	bool Read();
+
+	/// <summary>
+	/// Reads a record from the CSV file asynchronously.
+	/// </summary>
+	/// <returns>True if there are more records to read, otherwise false.</returns>
+	Task<bool> ReadAsync();
+}