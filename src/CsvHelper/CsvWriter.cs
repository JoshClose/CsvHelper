--- conflicted
+++ resolved
@@ -1,394 +1,369 @@
-﻿#region License
-// Copyright 2009-2011 Josh Close
-// This file is a part of CsvHelper and is licensed under the MS-PL
-// See LICENSE.txt for details or visit http://www.opensource.org/licenses/ms-pl.html
-// http://csvhelper.com
-#endregion
-using System;
-using System.Collections.Generic;
-using System.ComponentModel;
-using System.Globalization;
-using System.IO;
-using System.Linq;
-using System.Linq.Expressions;
-using System.Reflection;
-
-namespace CsvHelper
-{
-	/// <summary>
-	/// Used to write CSV files.
-	/// </summary>
-	public class CsvWriter : ICsvWriter
-	{        
-		private bool disposed;
-		private readonly List<string> currentRecord = new List<string>();
-		private TextWriter writer;
-		private bool hasHeaderBeenWritten;
-        private readonly Dictionary<Type, CsvPropertyInfo[]> typeProperties = new Dictionary<Type, CsvPropertyInfo[]>();
-		private readonly Dictionary<Type, Delegate> typeActions = new Dictionary<Type, Delegate>();
-
-		/// <summary>
-		/// Gets or sets the delimiter used to
-		/// separate the fields of the CSV records.
-		/// </summary>
-		public virtual char Delimiter { get; private set; }
-
-		/// <summary>
-		/// Gets are sets a value indicating if the
-		/// CSV file has a header record.
-		/// </summary>
-		public virtual bool HasHeaderRecord { get; private set; }
-
-		/// <summary>
-		/// Gets the binding flags used to get the properties
-		/// from the the custom class object.
-		/// </summary>
-		public virtual BindingFlags PropertyBindingFlags { get; private set; }
-
-		/// <summary>
-		/// Creates a new CSV writer using the given <see cref="StreamWriter" />.
-		/// </summary>
-		/// <param name="writer">The writer used to write the CSV file.</param>
-		public CsvWriter( TextWriter writer ) : this( writer, new CsvWriterOptions() ) { }
-
-		/// <summary>
-		/// Creates a new CSV writer using the given <see cref="StreamWriter"/>
-		/// and <see cref="CsvWriterOptions"/>.
-		/// </summary>
-		/// <param name="writer">The <see cref="StreamWriter"/> use to write the CSV file.</param>
-		/// <param name="options">The <see cref="CsvWriterOptions"/> used to write the CSV file.</param>
-		public CsvWriter( TextWriter writer, CsvWriterOptions options )
-		{
-			this.writer = writer;
-			Delimiter = options.Delimiter;
-			HasHeaderRecord = options.HasHeaderRecord;
-			PropertyBindingFlags = options.PropertyBindingFlags;
-		}
-
-		/// <summary>
-		/// Writes the field to the CSV file.
-		/// When all fields are written for a record,
-		/// <see cref="ICsvWriter.NextRecord" /> must be called
-		/// to complete writing of the current record.
-		/// </summary>
-		/// <param name="field">The field to write.</param>
-		public virtual void WriteField( string field )
-		{
-			if( !string.IsNullOrEmpty( field ) )
-			{
-				var hasQuote = false;
-				if( field.Contains( "\"" ) )
-				{
-					// All quotes must be doubled.
-					field = field.Replace( "\"", "\"\"" );
-					hasQuote = true;
-				}
-				if( hasQuote ||
-					field[0] == ' ' ||
-					field[field.Length - 1] == ' ' ||
-					field.Contains( Delimiter.ToString() ) ||
-					field.Contains( "\n" ) )
-				{
-					// Surround the field in double quotes.
-					field = string.Format( "\"{0}\"", field );
-				}
-			}
-
-			currentRecord.Add( field );
-		}
-
-		/// <summary>
-		/// Writes the field to the CSV file.
-		/// When all fields are written for a record,
-		/// <see cref="ICsvWriter.NextRecord" /> must be called
-		/// to complete writing of the current record.
-		/// </summary>
-		/// <typeparam name="T">The type of the field.</typeparam>
-		/// <param name="field">The field to write.</param>
-		public virtual void WriteField<T>( T field )
-		{
-			CheckDisposed();
-
-			var type = typeof( T );
-			if( type == typeof( string ) )
-			{
-				WriteField( field as string );
-			}
-			else if( type.IsValueType )
-			{
-				WriteField( field.ToString() );
-			}
-			else
-			{
-				var converter = TypeDescriptor.GetConverter( typeof( T ) );
-				WriteField( field, converter );
-			}
-		}
-
-		/// <summary>
-		/// Writes the field to the CSV file.
-		/// When all fields are written for a record,
-		/// <see cref="ICsvWriter.NextRecord" /> must be called
-		/// to complete writing of the current record.
-		/// </summary>
-		/// <typeparam name="T">The type of the field.</typeparam>
-		/// <param name="field">The field to write.</param>
-		/// <param name="converter">The converter used to convert the field into a string.</param>
-		public virtual void WriteField<T>( T field, TypeConverter converter )
-		{
-			CheckDisposed();
-
-			var fieldString = converter.ConvertToString( field );
-			WriteField( fieldString );
-		}
-
-		/// <summary>
-		/// Ends writing of the current record
-		/// and starts a new record. This is used
-		/// when manually writing records with <see cref="ICsvWriter.WriteField{T}" />
-		/// </summary>
-		public virtual void NextRecord()
-		{
-			CheckDisposed();
-
-			var record = string.Join( Delimiter.ToString(), currentRecord.ToArray() );
-			writer.WriteLine( record );
-			writer.Flush();
-			currentRecord.Clear();
-		}
-
-		/// <summary>
-		/// Writes the record to the CSV file.
-		/// </summary>
-		/// <typeparam name="T">The type of the record.</typeparam>
-		/// <param name="record">The record to write.</param>
-		public virtual void WriteRecord<T>( T record )
-		{
-			CheckDisposed();
-
-			if( HasHeaderRecord && !hasHeaderBeenWritten )
-			{
-				WriteHeader( GetApplicableProperties<T>() );
-			}
-
-			GetAction<T>()( this, record );
-
-			NextRecord();
-		}
-
-		/// <summary>
-		/// Writes the list of records to the CSV file.
-		/// </summary>
-		/// <typeparam name="T">The type of the record.</typeparam>
-		/// <param name="records">The list of records to write.</param>
-		public virtual void WriteRecords<T>( IEnumerable<T> records )
-		{
-			CheckDisposed();
-
-			if( HasHeaderRecord && !hasHeaderBeenWritten )
-			{
-				WriteHeader( GetApplicableProperties<T>() );
-			}
-
-			foreach( var record in records )
-			{
-				GetAction<T>()( this, record );
-				NextRecord();
-			}
-		}
-
-		/// <summary>
-		/// Performs application-defined tasks associated with freeing, releasing, or resetting unmanaged resources.
-		/// </summary>
-		/// <filterpriority>2</filterpriority>
-		public virtual void Dispose()
-		{
-			Dispose( true );
-			GC.SuppressFinalize( this );
-		}
-
-		/// <summary>
-		/// Performs application-defined tasks associated with freeing, releasing, or resetting unmanaged resources.
-		/// </summary>
-		/// <param name="disposing">True if the instance needs to be disposed of.</param>
-		protected virtual void Dispose( bool disposing )
-		{
-			if( !disposed )
-			{
-				if( disposing )
-				{
-					if( writer != null )
-					{
-						writer.Dispose();
-					}
-				}
-
-				disposed = true;
-				writer = null;
-			}
-		}
-
-		/// <summary>
-		/// Checks if the instance has been disposed of.
-		/// </summary>
-		/// <exception cref="ObjectDisposedException" />
-		protected virtual void CheckDisposed()
-		{
-			if( disposed )
-			{
-				throw new ObjectDisposedException( GetType().ToString() );
-			}
-		}
-
-		/// <summary>
-		/// Writes the header record from the given properties.
-		/// </summary>
-		/// <param name="properties">The properties to write the header record from.</param>
-        protected virtual void WriteHeader(CsvPropertyInfo[] properties)
-		{
-			foreach( var property in properties )
-			{
-                if (!property.Ignore)
-				{
-                    WriteField(property.Name);
-				}
-			}
-			NextRecord();
-			hasHeaderBeenWritten = true;
-		}
-
-		/// <summary>
-		/// Gets the properties for the given <see cref="Type"/>.
-		/// </summary>
-		/// <typeparam name="T">The type to get the properties for.</typeparam>
-		/// <returns>The properties for the given <see cref="Type"/>/</returns>
-		private CsvPropertyInfo[] GetApplicableProperties<T>()
-		{
-			var type = typeof( T );
-			if( !typeProperties.ContainsKey( type ) )
-			{
-			    var propertiesInfo = type
-			        .GetProperties(PropertyBindingFlags)
-                    .Select(p => new CsvPropertyInfo(p))
-			        .Where(i => !i.Ignore)                 			        
-			        .ToArray();
-
-                // Only sort if there is at least one attribute
-                // that has the field index specified.			
-				var shouldSort = propertiesInfo.Any(i => i.HasFieldIndex);
-			    
-				if( shouldSort )
-				{
-                    Array.Sort(propertiesInfo, new CsvPropertyInfoComparer(false));                    
-				}
-				
-                typeProperties[type] = propertiesInfo;   
-			}
-			return typeProperties[type];
-		}
-
-		/// <summary>
-		/// Gets the action delegate used to write the custom
-		/// class object to the writer.
-		/// </summary>
-		/// <typeparam name="T">The type of the custom class being written.</typeparam>
-		/// <returns>The action delegate.</returns>
-		protected virtual Action<CsvWriter, T> GetAction<T>()
-		{
-			var type = typeof( T );
-
-			if( !typeActions.ContainsKey( type ) )
-			{
-				var properties = GetApplicableProperties<T>();
-
-                if (properties.Length == 0)
-                {
-                    throw new CsvHelperException("Type " + type.Name + " does not have properties to write to CSV files.");
-                }
-
-				Action<CsvWriter, T> func = null;
-				var writerParameter = Expression.Parameter( typeof( CsvWriter ), "writer" );
-				var recordParameter = Expression.Parameter( typeof( T ), "record" );
-				foreach( var info in properties )
-				{                   
-				    var property = info.Property;
-				    var propertyType = property.PropertyType;
-                    var typeConverter = info.FindTypeConverter();
-
-<<<<<<< HEAD
-                    Expression fieldExpression = Expression.Property(recordParameter, property);
-=======
-					var typeConverter = ReflectionHelper.GetTypeConverter( property );
-
-					Expression fieldExpression = Expression.Property( recordParameter, property );
->>>>>>> 0ed8ff81
-					if( typeConverter != null && typeConverter.CanConvertTo( typeof( string ) ) )
-					{
-						// Convert the property value to a string using the
-						// TypeConverter specified in the TypeConverterAttribute.                        
-						var typeConverterExpression = Expression.Constant( typeConverter );
-						var method = typeConverter.GetType().GetMethod( "ConvertToInvariantString", new[] { typeof( object ) } );
-						fieldExpression = Expression.Convert( fieldExpression, typeof( object ) );
-						fieldExpression = Expression.Call( typeConverterExpression, method, fieldExpression );
-					}
-                    else if (propertyType != typeof(string))
-					{
-                        if (propertyType.IsValueType)
-						{
-							// Convert the property value to a string using ToString.
-							var formatProvider = Expression.Constant( CultureInfo.InvariantCulture, typeof( IFormatProvider ) );
-<<<<<<< HEAD
-							//var method = property.PropertyType.GetMethod( "ToString", new Type[] { property.PropertyType, typeof( IFormatProvider ) } );
-                            var method = propertyType.GetMethod("ToString", new Type[] { typeof(IFormatProvider) });
-							if( method != null )
-							{
-								// If the type has a ToString method that accepts an IFormatProvider, use that.
-								//fieldExpression = Expression.Call( method, fieldExpression, formatProvider );
-                                fieldExpression = Expression.Call(fieldExpression, method, formatProvider);
-							}
-							else
-							{
-								// Use the default ToString method.
-								fieldExpression = Expression.Call( fieldExpression, "ToString", null, null );
-							}
-=======
-							var method = property.PropertyType.GetMethod( "ToString", new[] { typeof( IFormatProvider ) } );
-							fieldExpression = method != null ? Expression.Call( fieldExpression, method, formatProvider ) : Expression.Call( fieldExpression, "ToString", null, null );
->>>>>>> 0ed8ff81
-						}
-						else
-						{
-							// Convert the property value to a string using
-							// the default TypeConverter for the properties type.
-                            typeConverter = TypeDescriptor.GetConverter(propertyType);
-							if( !typeConverter.CanConvertTo( typeof( string ) ) )
-							{
-								continue;
-							}
-							var method = typeConverter.GetType().GetMethod( "ConvertToInvariantString", new[] { typeof( object ) } );
-							var typeConverterExpression = Expression.Constant( typeConverter );
-							fieldExpression = Expression.Convert( fieldExpression, typeof( object ) );
-							fieldExpression = Expression.Call( typeConverterExpression, method, fieldExpression );
-						}
-					}
-
-					var areEqualExpression = Expression.Equal( recordParameter, Expression.Constant( null ) );
-					fieldExpression = Expression.Condition( areEqualExpression, Expression.Constant( string.Empty ), fieldExpression );
-
-					var body = Expression.Call( writerParameter, "WriteField", new[] { typeof( string ) }, fieldExpression );
-					func += Expression.Lambda<Action<CsvWriter, T>>( body, writerParameter, recordParameter ).Compile();
-				}
-                
-                // If func is null we will store just empty writer
-                typeActions[type] = func ?? ((w, rec) => { });                
-			}
-
-			return (Action<CsvWriter, T>)typeActions[type];
-		}
-<<<<<<< HEAD
-
-    }
-=======
-	}
->>>>>>> 0ed8ff81
-}
+﻿#region License
+// Copyright 2009-2011 Josh Close
+// This file is a part of CsvHelper and is licensed under the MS-PL
+// See LICENSE.txt for details or visit http://www.opensource.org/licenses/ms-pl.html
+// http://csvhelper.com
+#endregion
+using System;
+using System.Collections.Generic;
+using System.ComponentModel;
+using System.Globalization;
+using System.IO;
+using System.Linq;
+using System.Linq.Expressions;
+using System.Reflection;
+
+namespace CsvHelper
+{
+	/// <summary>
+	/// Used to write CSV files.
+	/// </summary>
+	public class CsvWriter : ICsvWriter
+	{        
+		private bool disposed;
+		private readonly List<string> currentRecord = new List<string>();
+		private TextWriter writer;
+		private bool hasHeaderBeenWritten;
+        private readonly Dictionary<Type, CsvPropertyInfo[]> typeProperties = new Dictionary<Type, CsvPropertyInfo[]>();
+		private readonly Dictionary<Type, Delegate> typeActions = new Dictionary<Type, Delegate>();
+
+		/// <summary>
+		/// Gets or sets the delimiter used to
+		/// separate the fields of the CSV records.
+		/// </summary>
+		public virtual char Delimiter { get; private set; }
+
+		/// <summary>
+		/// Gets are sets a value indicating if the
+		/// CSV file has a header record.
+		/// </summary>
+		public virtual bool HasHeaderRecord { get; private set; }
+
+		/// <summary>
+		/// Gets the binding flags used to get the properties
+		/// from the the custom class object.
+		/// </summary>
+		public virtual BindingFlags PropertyBindingFlags { get; private set; }
+
+		/// <summary>
+		/// Creates a new CSV writer using the given <see cref="StreamWriter" />.
+		/// </summary>
+		/// <param name="writer">The writer used to write the CSV file.</param>
+		public CsvWriter( TextWriter writer ) : this( writer, new CsvWriterOptions() ) { }
+
+		/// <summary>
+		/// Creates a new CSV writer using the given <see cref="StreamWriter"/>
+		/// and <see cref="CsvWriterOptions"/>.
+		/// </summary>
+		/// <param name="writer">The <see cref="StreamWriter"/> use to write the CSV file.</param>
+		/// <param name="options">The <see cref="CsvWriterOptions"/> used to write the CSV file.</param>
+		public CsvWriter( TextWriter writer, CsvWriterOptions options )
+		{
+			this.writer = writer;
+			Delimiter = options.Delimiter;
+			HasHeaderRecord = options.HasHeaderRecord;
+			PropertyBindingFlags = options.PropertyBindingFlags;
+		}
+
+		/// <summary>
+		/// Writes the field to the CSV file.
+		/// When all fields are written for a record,
+		/// <see cref="ICsvWriter.NextRecord" /> must be called
+		/// to complete writing of the current record.
+		/// </summary>
+		/// <param name="field">The field to write.</param>
+		public virtual void WriteField( string field )
+		{
+			if( !string.IsNullOrEmpty( field ) )
+			{
+				var hasQuote = false;
+				if( field.Contains( "\"" ) )
+				{
+					// All quotes must be doubled.
+					field = field.Replace( "\"", "\"\"" );
+					hasQuote = true;
+				}
+				if( hasQuote ||
+					field[0] == ' ' ||
+					field[field.Length - 1] == ' ' ||
+					field.Contains( Delimiter.ToString() ) ||
+					field.Contains( "\n" ) )
+				{
+					// Surround the field in double quotes.
+					field = string.Format( "\"{0}\"", field );
+				}
+			}
+
+			currentRecord.Add( field );
+		}
+
+		/// <summary>
+		/// Writes the field to the CSV file.
+		/// When all fields are written for a record,
+		/// <see cref="ICsvWriter.NextRecord" /> must be called
+		/// to complete writing of the current record.
+		/// </summary>
+		/// <typeparam name="T">The type of the field.</typeparam>
+		/// <param name="field">The field to write.</param>
+		public virtual void WriteField<T>( T field )
+		{
+			CheckDisposed();
+
+			var type = typeof( T );
+			if( type == typeof( string ) )
+			{
+				WriteField( field as string );
+			}
+			else if( type.IsValueType )
+			{
+				WriteField( field.ToString() );
+			}
+			else
+			{
+				var converter = TypeDescriptor.GetConverter( typeof( T ) );
+				WriteField( field, converter );
+			}
+		}
+
+		/// <summary>
+		/// Writes the field to the CSV file.
+		/// When all fields are written for a record,
+		/// <see cref="ICsvWriter.NextRecord" /> must be called
+		/// to complete writing of the current record.
+		/// </summary>
+		/// <typeparam name="T">The type of the field.</typeparam>
+		/// <param name="field">The field to write.</param>
+		/// <param name="converter">The converter used to convert the field into a string.</param>
+		public virtual void WriteField<T>( T field, TypeConverter converter )
+		{
+			CheckDisposed();
+
+			var fieldString = converter.ConvertToString( field );
+			WriteField( fieldString );
+		}
+
+		/// <summary>
+		/// Ends writing of the current record
+		/// and starts a new record. This is used
+		/// when manually writing records with <see cref="ICsvWriter.WriteField{T}" />
+		/// </summary>
+		public virtual void NextRecord()
+		{
+			CheckDisposed();
+
+			var record = string.Join( Delimiter.ToString(), currentRecord.ToArray() );
+			writer.WriteLine( record );
+			writer.Flush();
+			currentRecord.Clear();
+		}
+
+		/// <summary>
+		/// Writes the record to the CSV file.
+		/// </summary>
+		/// <typeparam name="T">The type of the record.</typeparam>
+		/// <param name="record">The record to write.</param>
+		public virtual void WriteRecord<T>( T record )
+		{
+			CheckDisposed();
+
+			if( HasHeaderRecord && !hasHeaderBeenWritten )
+			{
+				WriteHeader( GetApplicableProperties<T>() );
+			}
+
+			GetAction<T>()( this, record );
+
+			NextRecord();
+		}
+
+		/// <summary>
+		/// Writes the list of records to the CSV file.
+		/// </summary>
+		/// <typeparam name="T">The type of the record.</typeparam>
+		/// <param name="records">The list of records to write.</param>
+		public virtual void WriteRecords<T>( IEnumerable<T> records )
+		{
+			CheckDisposed();
+
+			if( HasHeaderRecord && !hasHeaderBeenWritten )
+			{
+				WriteHeader( GetApplicableProperties<T>() );
+			}
+
+			foreach( var record in records )
+			{
+				GetAction<T>()( this, record );
+				NextRecord();
+			}
+		}
+
+		/// <summary>
+		/// Performs application-defined tasks associated with freeing, releasing, or resetting unmanaged resources.
+		/// </summary>
+		/// <filterpriority>2</filterpriority>
+		public virtual void Dispose()
+		{
+			Dispose( true );
+			GC.SuppressFinalize( this );
+		}
+
+		/// <summary>
+		/// Performs application-defined tasks associated with freeing, releasing, or resetting unmanaged resources.
+		/// </summary>
+		/// <param name="disposing">True if the instance needs to be disposed of.</param>
+		protected virtual void Dispose( bool disposing )
+		{
+			if( !disposed )
+			{
+				if( disposing )
+				{
+					if( writer != null )
+					{
+						writer.Dispose();
+					}
+				}
+
+				disposed = true;
+				writer = null;
+			}
+		}
+
+		/// <summary>
+		/// Checks if the instance has been disposed of.
+		/// </summary>
+		/// <exception cref="ObjectDisposedException" />
+		protected virtual void CheckDisposed()
+		{
+			if( disposed )
+			{
+				throw new ObjectDisposedException( GetType().ToString() );
+			}
+		}
+
+		/// <summary>
+		/// Writes the header record from the given properties.
+		/// </summary>
+		/// <param name="properties">The properties to write the header record from.</param>
+        protected virtual void WriteHeader(CsvPropertyInfo[] properties)
+		{
+			foreach( var property in properties )
+			{
+                if (!property.Ignore)
+				{
+                    WriteField(property.Name);
+				}
+			}
+			NextRecord();
+			hasHeaderBeenWritten = true;
+		}
+
+		/// <summary>
+		/// Gets the properties for the given <see cref="Type"/>.
+		/// </summary>
+		/// <typeparam name="T">The type to get the properties for.</typeparam>
+		/// <returns>The properties for the given <see cref="Type"/>/</returns>
+		private CsvPropertyInfo[] GetApplicableProperties<T>()
+		{
+			var type = typeof( T );
+			if( !typeProperties.ContainsKey( type ) )
+			{
+			    var propertiesInfo = type
+			        .GetProperties(PropertyBindingFlags)
+                    .Select(p => new CsvPropertyInfo(p))
+			        .Where(i => !i.Ignore)                 			        
+			        .ToArray();
+
+                // Only sort if there is at least one attribute
+                // that has the field index specified.			
+				var shouldSort = propertiesInfo.Any(i => i.HasFieldIndex);
+			    
+				if( shouldSort )
+				{
+                    Array.Sort(propertiesInfo, new CsvPropertyInfoComparer(false));                    
+				}
+				
+                typeProperties[type] = propertiesInfo;   
+			}
+			return typeProperties[type];
+		}
+
+		/// <summary>
+		/// Gets the action delegate used to write the custom
+		/// class object to the writer.
+		/// </summary>
+		/// <typeparam name="T">The type of the custom class being written.</typeparam>
+		/// <returns>The action delegate.</returns>
+		protected virtual Action<CsvWriter, T> GetAction<T>()
+		{
+			var type = typeof( T );
+
+			if( !typeActions.ContainsKey( type ) )
+			{
+				var properties = GetApplicableProperties<T>();
+
+                if (properties.Length == 0)
+                {
+                    throw new CsvHelperException("Type " + type.Name + " does not have properties to write to CSV files.");
+                }
+
+				Action<CsvWriter, T> func = null;
+				var writerParameter = Expression.Parameter( typeof( CsvWriter ), "writer" );
+				var recordParameter = Expression.Parameter( typeof( T ), "record" );
+				foreach( var info in properties )
+				{                   
+				    var property = info.Property;
+				    var propertyType = property.PropertyType;
+                    var typeConverter = info.FindTypeConverter();
+
+					var typeConverter = ReflectionHelper.GetTypeConverter( property );
+
+					Expression fieldExpression = Expression.Property( recordParameter, property );
+					if( typeConverter != null && typeConverter.CanConvertTo( typeof( string ) ) )
+					{
+						// Convert the property value to a string using the
+						// TypeConverter specified in the TypeConverterAttribute.                        
+						var typeConverterExpression = Expression.Constant( typeConverter );
+						var method = typeConverter.GetType().GetMethod( "ConvertToInvariantString", new[] { typeof( object ) } );
+						fieldExpression = Expression.Convert( fieldExpression, typeof( object ) );
+						fieldExpression = Expression.Call( typeConverterExpression, method, fieldExpression );
+					}
+                    else if (propertyType != typeof(string))
+					{
+                        if (propertyType.IsValueType)
+						{
+							// Convert the property value to a string using ToString.
+							var formatProvider = Expression.Constant( CultureInfo.InvariantCulture, typeof( IFormatProvider ) );
+							var method = property.PropertyType.GetMethod( "ToString", new[] { typeof( IFormatProvider ) } );
+							fieldExpression = method != null ? Expression.Call( fieldExpression, method, formatProvider ) : Expression.Call( fieldExpression, "ToString", null, null );
+						}
+						else
+						{
+							// Convert the property value to a string using
+							// the default TypeConverter for the properties type.
+                            typeConverter = TypeDescriptor.GetConverter(propertyType);
+							if( !typeConverter.CanConvertTo( typeof( string ) ) )
+							{
+								continue;
+							}
+							var method = typeConverter.GetType().GetMethod( "ConvertToInvariantString", new[] { typeof( object ) } );
+							var typeConverterExpression = Expression.Constant( typeConverter );
+							fieldExpression = Expression.Convert( fieldExpression, typeof( object ) );
+							fieldExpression = Expression.Call( typeConverterExpression, method, fieldExpression );
+						}
+					}
+
+					var areEqualExpression = Expression.Equal( recordParameter, Expression.Constant( null ) );
+					fieldExpression = Expression.Condition( areEqualExpression, Expression.Constant( string.Empty ), fieldExpression );
+
+					var body = Expression.Call( writerParameter, "WriteField", new[] { typeof( string ) }, fieldExpression );
+					func += Expression.Lambda<Action<CsvWriter, T>>( body, writerParameter, recordParameter ).Compile();
+				}
+                
+                // If func is null we will store just empty writer
+                typeActions[type] = func ?? ((w, rec) => { });                
+			}
+
+			return (Action<CsvWriter, T>)typeActions[type];
+		}
+	}
+}